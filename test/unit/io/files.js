--- conflicted
+++ resolved
@@ -299,7 +299,6 @@
     });
   });
 
-<<<<<<< HEAD
   suite('p5.prototype.loadTable', function() {
     var url = 'unit/assets/csv.csv';
 
@@ -378,7 +377,10 @@
       }).then(function(resp) {
         assert.equal(resp.getRowCount(), 4);
         assert.equal(resp.getRow(3).get(0), 'David,\nSr. "the boss"');
-=======
+      });
+    });
+  });
+
   // loadXML()
   suite('p5.prototype.loadXML', function() {
     test('should be a function', function() {
@@ -458,7 +460,6 @@
         // this will convert a Uint8Aray to [], if necessary:
         var loaded = Array.prototype.slice.call(data.bytes, 0, str.length);
         assert.deepEqual(loaded, rgb);
->>>>>>> 3892aa51
       });
     });
   });

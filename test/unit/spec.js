--- conflicted
+++ resolved
@@ -13,11 +13,7 @@
   ],
   data: ['p5.TypedDict'],
   image: ['loading', 'pixels'],
-<<<<<<< HEAD
-  io: ['files', 'loadBytes', 'loadStrings'],
-=======
-  io: ['files', 'loadXML'],
->>>>>>> c4cd05c8
+  io: ['files', 'loadBytes', 'loadStrings', 'loadXML'],
   math: ['calculation', 'noise', 'p5.Vector', 'random', 'trigonometry'],
   typography: ['loadFont'],
   utilities: ['array_functions', 'string_functions', 'time_date'],

(function () {//     Underscore.js 1.5.2
//     http://underscorejs.org
//     (c) 2009-2013 Jeremy Ashkenas, DocumentCloud and Investigative Reporters & Editors
//     Underscore may be freely distributed under the MIT license.

(function() {

  // Baseline setup
  // --------------

  // Establish the root object, `window` in the browser, or `exports` on the server.
  var root = this;

  // Save the previous value of the `_` variable.
  var previousUnderscore = root._;

  // Establish the object that gets returned to break out of a loop iteration.
  var breaker = {};

  // Save bytes in the minified (but not gzipped) version:
  var ArrayProto = Array.prototype, ObjProto = Object.prototype, FuncProto = Function.prototype;

  // Create quick reference variables for speed access to core prototypes.
  var
    push             = ArrayProto.push,
    slice            = ArrayProto.slice,
    concat           = ArrayProto.concat,
    toString         = ObjProto.toString,
    hasOwnProperty   = ObjProto.hasOwnProperty;

  // All **ECMAScript 5** native function implementations that we hope to use
  // are declared here.
  var
    nativeForEach      = ArrayProto.forEach,
    nativeMap          = ArrayProto.map,
    nativeReduce       = ArrayProto.reduce,
    nativeReduceRight  = ArrayProto.reduceRight,
    nativeFilter       = ArrayProto.filter,
    nativeEvery        = ArrayProto.every,
    nativeSome         = ArrayProto.some,
    nativeIndexOf      = ArrayProto.indexOf,
    nativeLastIndexOf  = ArrayProto.lastIndexOf,
    nativeIsArray      = Array.isArray,
    nativeKeys         = Object.keys,
    nativeBind         = FuncProto.bind;

  // Create a safe reference to the Underscore object for use below.
  var _ = function(obj) {
    if (obj instanceof _) return obj;
    if (!(this instanceof _)) return new _(obj);
    this._wrapped = obj;
  };

  // Export the Underscore object for **Node.js**, with
  // backwards-compatibility for the old `require()` API. If we're in
  // the browser, add `_` as a global object via a string identifier,
  // for Closure Compiler "advanced" mode.
  if (typeof exports !== 'undefined') {
    if (typeof module !== 'undefined' && module.exports) {
      exports = module.exports = _;
    }
    exports._ = _;
  } else {
    root._ = _;
  }

  // Current version.
  _.VERSION = '1.5.2';

  // Collection Functions
  // --------------------

  // The cornerstone, an `each` implementation, aka `forEach`.
  // Handles objects with the built-in `forEach`, arrays, and raw objects.
  // Delegates to **ECMAScript 5**'s native `forEach` if available.
  var each = _.each = _.forEach = function(obj, iterator, context) {
    if (obj == null) return;
    if (nativeForEach && obj.forEach === nativeForEach) {
      obj.forEach(iterator, context);
    } else if (obj.length === +obj.length) {
      for (var i = 0, length = obj.length; i < length; i++) {
        if (iterator.call(context, obj[i], i, obj) === breaker) return;
      }
    } else {
      var keys = _.keys(obj);
      for (var i = 0, length = keys.length; i < length; i++) {
        if (iterator.call(context, obj[keys[i]], keys[i], obj) === breaker) return;
      }
    }
  };

  // Return the results of applying the iterator to each element.
  // Delegates to **ECMAScript 5**'s native `map` if available.
  _.map = _.collect = function(obj, iterator, context) {
    var results = [];
    if (obj == null) return results;
    if (nativeMap && obj.map === nativeMap) return obj.map(iterator, context);
    each(obj, function(value, index, list) {
      results.push(iterator.call(context, value, index, list));
    });
    return results;
  };

  var reduceError = 'Reduce of empty array with no initial value';

  // **Reduce** builds up a single result from a list of values, aka `inject`,
  // or `foldl`. Delegates to **ECMAScript 5**'s native `reduce` if available.
  _.reduce = _.foldl = _.inject = function(obj, iterator, memo, context) {
    var initial = arguments.length > 2;
    if (obj == null) obj = [];
    if (nativeReduce && obj.reduce === nativeReduce) {
      if (context) iterator = _.bind(iterator, context);
      return initial ? obj.reduce(iterator, memo) : obj.reduce(iterator);
    }
    each(obj, function(value, index, list) {
      if (!initial) {
        memo = value;
        initial = true;
      } else {
        memo = iterator.call(context, memo, value, index, list);
      }
    });
    if (!initial) throw new TypeError(reduceError);
    return memo;
  };

  // The right-associative version of reduce, also known as `foldr`.
  // Delegates to **ECMAScript 5**'s native `reduceRight` if available.
  _.reduceRight = _.foldr = function(obj, iterator, memo, context) {
    var initial = arguments.length > 2;
    if (obj == null) obj = [];
    if (nativeReduceRight && obj.reduceRight === nativeReduceRight) {
      if (context) iterator = _.bind(iterator, context);
      return initial ? obj.reduceRight(iterator, memo) : obj.reduceRight(iterator);
    }
    var length = obj.length;
    if (length !== +length) {
      var keys = _.keys(obj);
      length = keys.length;
    }
    each(obj, function(value, index, list) {
      index = keys ? keys[--length] : --length;
      if (!initial) {
        memo = obj[index];
        initial = true;
      } else {
        memo = iterator.call(context, memo, obj[index], index, list);
      }
    });
    if (!initial) throw new TypeError(reduceError);
    return memo;
  };

  // Return the first value which passes a truth test. Aliased as `detect`.
  _.find = _.detect = function(obj, iterator, context) {
    var result;
    any(obj, function(value, index, list) {
      if (iterator.call(context, value, index, list)) {
        result = value;
        return true;
      }
    });
    return result;
  };

  // Return all the elements that pass a truth test.
  // Delegates to **ECMAScript 5**'s native `filter` if available.
  // Aliased as `select`.
  _.filter = _.select = function(obj, iterator, context) {
    var results = [];
    if (obj == null) return results;
    if (nativeFilter && obj.filter === nativeFilter) return obj.filter(iterator, context);
    each(obj, function(value, index, list) {
      if (iterator.call(context, value, index, list)) results.push(value);
    });
    return results;
  };

  // Return all the elements for which a truth test fails.
  _.reject = function(obj, iterator, context) {
    return _.filter(obj, function(value, index, list) {
      return !iterator.call(context, value, index, list);
    }, context);
  };

  // Determine whether all of the elements match a truth test.
  // Delegates to **ECMAScript 5**'s native `every` if available.
  // Aliased as `all`.
  _.every = _.all = function(obj, iterator, context) {
    iterator || (iterator = _.identity);
    var result = true;
    if (obj == null) return result;
    if (nativeEvery && obj.every === nativeEvery) return obj.every(iterator, context);
    each(obj, function(value, index, list) {
      if (!(result = result && iterator.call(context, value, index, list))) return breaker;
    });
    return !!result;
  };

  // Determine if at least one element in the object matches a truth test.
  // Delegates to **ECMAScript 5**'s native `some` if available.
  // Aliased as `any`.
  var any = _.some = _.any = function(obj, iterator, context) {
    iterator || (iterator = _.identity);
    var result = false;
    if (obj == null) return result;
    if (nativeSome && obj.some === nativeSome) return obj.some(iterator, context);
    each(obj, function(value, index, list) {
      if (result || (result = iterator.call(context, value, index, list))) return breaker;
    });
    return !!result;
  };

  // Determine if the array or object contains a given value (using `===`).
  // Aliased as `include`.
  _.contains = _.include = function(obj, target) {
    if (obj == null) return false;
    if (nativeIndexOf && obj.indexOf === nativeIndexOf) return obj.indexOf(target) != -1;
    return any(obj, function(value) {
      return value === target;
    });
  };

  // Invoke a method (with arguments) on every item in a collection.
  _.invoke = function(obj, method) {
    var args = slice.call(arguments, 2);
    var isFunc = _.isFunction(method);
    return _.map(obj, function(value) {
      return (isFunc ? method : value[method]).apply(value, args);
    });
  };

  // Convenience version of a common use case of `map`: fetching a property.
  _.pluck = function(obj, key) {
    return _.map(obj, function(value){ return value[key]; });
  };

  // Convenience version of a common use case of `filter`: selecting only objects
  // containing specific `key:value` pairs.
  _.where = function(obj, attrs, first) {
    if (_.isEmpty(attrs)) return first ? void 0 : [];
    return _[first ? 'find' : 'filter'](obj, function(value) {
      for (var key in attrs) {
        if (attrs[key] !== value[key]) return false;
      }
      return true;
    });
  };

  // Convenience version of a common use case of `find`: getting the first object
  // containing specific `key:value` pairs.
  _.findWhere = function(obj, attrs) {
    return _.where(obj, attrs, true);
  };

  // Return the maximum element or (element-based computation).
  // Can't optimize arrays of integers longer than 65,535 elements.
  // See [WebKit Bug 80797](https://bugs.webkit.org/show_bug.cgi?id=80797)
  _.max = function(obj, iterator, context) {
    if (!iterator && _.isArray(obj) && obj[0] === +obj[0] && obj.length < 65535) {
      return Math.max.apply(Math, obj);
    }
    if (!iterator && _.isEmpty(obj)) return -Infinity;
    var result = {computed : -Infinity, value: -Infinity};
    each(obj, function(value, index, list) {
      var computed = iterator ? iterator.call(context, value, index, list) : value;
      computed > result.computed && (result = {value : value, computed : computed});
    });
    return result.value;
  };

  // Return the minimum element (or element-based computation).
  _.min = function(obj, iterator, context) {
    if (!iterator && _.isArray(obj) && obj[0] === +obj[0] && obj.length < 65535) {
      return Math.min.apply(Math, obj);
    }
    if (!iterator && _.isEmpty(obj)) return Infinity;
    var result = {computed : Infinity, value: Infinity};
    each(obj, function(value, index, list) {
      var computed = iterator ? iterator.call(context, value, index, list) : value;
      computed < result.computed && (result = {value : value, computed : computed});
    });
    return result.value;
  };

  // Shuffle an array, using the modern version of the 
  // [Fisher-Yates shuffle](http://en.wikipedia.org/wiki/Fisher–Yates_shuffle).
  _.shuffle = function(obj) {
    var rand;
    var index = 0;
    var shuffled = [];
    each(obj, function(value) {
      rand = _.random(index++);
      shuffled[index - 1] = shuffled[rand];
      shuffled[rand] = value;
    });
    return shuffled;
  };

  // Sample **n** random values from an array.
  // If **n** is not specified, returns a single random element from the array.
  // The internal `guard` argument allows it to work with `map`.
  _.sample = function(obj, n, guard) {
    if (arguments.length < 2 || guard) {
      return obj[_.random(obj.length - 1)];
    }
    return _.shuffle(obj).slice(0, Math.max(0, n));
  };

  // An internal function to generate lookup iterators.
  var lookupIterator = function(value) {
    return _.isFunction(value) ? value : function(obj){ return obj[value]; };
  };

  // Sort the object's values by a criterion produced by an iterator.
  _.sortBy = function(obj, value, context) {
    var iterator = lookupIterator(value);
    return _.pluck(_.map(obj, function(value, index, list) {
      return {
        value: value,
        index: index,
        criteria: iterator.call(context, value, index, list)
      };
    }).sort(function(left, right) {
      var a = left.criteria;
      var b = right.criteria;
      if (a !== b) {
        if (a > b || a === void 0) return 1;
        if (a < b || b === void 0) return -1;
      }
      return left.index - right.index;
    }), 'value');
  };

  // An internal function used for aggregate "group by" operations.
  var group = function(behavior) {
    return function(obj, value, context) {
      var result = {};
      var iterator = value == null ? _.identity : lookupIterator(value);
      each(obj, function(value, index) {
        var key = iterator.call(context, value, index, obj);
        behavior(result, key, value);
      });
      return result;
    };
  };

  // Groups the object's values by a criterion. Pass either a string attribute
  // to group by, or a function that returns the criterion.
  _.groupBy = group(function(result, key, value) {
    (_.has(result, key) ? result[key] : (result[key] = [])).push(value);
  });

  // Indexes the object's values by a criterion, similar to `groupBy`, but for
  // when you know that your index values will be unique.
  _.indexBy = group(function(result, key, value) {
    result[key] = value;
  });

  // Counts instances of an object that group by a certain criterion. Pass
  // either a string attribute to count by, or a function that returns the
  // criterion.
  _.countBy = group(function(result, key) {
    _.has(result, key) ? result[key]++ : result[key] = 1;
  });

  // Use a comparator function to figure out the smallest index at which
  // an object should be inserted so as to maintain order. Uses binary search.
  _.sortedIndex = function(array, obj, iterator, context) {
    iterator = iterator == null ? _.identity : lookupIterator(iterator);
    var value = iterator.call(context, obj);
    var low = 0, high = array.length;
    while (low < high) {
      var mid = (low + high) >>> 1;
      iterator.call(context, array[mid]) < value ? low = mid + 1 : high = mid;
    }
    return low;
  };

  // Safely create a real, live array from anything iterable.
  _.toArray = function(obj) {
    if (!obj) return [];
    if (_.isArray(obj)) return slice.call(obj);
    if (obj.length === +obj.length) return _.map(obj, _.identity);
    return _.values(obj);
  };

  // Return the number of elements in an object.
  _.size = function(obj) {
    if (obj == null) return 0;
    return (obj.length === +obj.length) ? obj.length : _.keys(obj).length;
  };

  // Array Functions
  // ---------------

  // Get the first element of an array. Passing **n** will return the first N
  // values in the array. Aliased as `head` and `take`. The **guard** check
  // allows it to work with `_.map`.
  _.first = _.head = _.take = function(array, n, guard) {
    if (array == null) return void 0;
    return (n == null) || guard ? array[0] : slice.call(array, 0, n);
  };

  // Returns everything but the last entry of the array. Especially useful on
  // the arguments object. Passing **n** will return all the values in
  // the array, excluding the last N. The **guard** check allows it to work with
  // `_.map`.
  _.initial = function(array, n, guard) {
    return slice.call(array, 0, array.length - ((n == null) || guard ? 1 : n));
  };

  // Get the last element of an array. Passing **n** will return the last N
  // values in the array. The **guard** check allows it to work with `_.map`.
  _.last = function(array, n, guard) {
    if (array == null) return void 0;
    if ((n == null) || guard) {
      return array[array.length - 1];
    } else {
      return slice.call(array, Math.max(array.length - n, 0));
    }
  };

  // Returns everything but the first entry of the array. Aliased as `tail` and `drop`.
  // Especially useful on the arguments object. Passing an **n** will return
  // the rest N values in the array. The **guard**
  // check allows it to work with `_.map`.
  _.rest = _.tail = _.drop = function(array, n, guard) {
    return slice.call(array, (n == null) || guard ? 1 : n);
  };

  // Trim out all falsy values from an array.
  _.compact = function(array) {
    return _.filter(array, _.identity);
  };

  // Internal implementation of a recursive `flatten` function.
  var flatten = function(input, shallow, output) {
    if (shallow && _.every(input, _.isArray)) {
      return concat.apply(output, input);
    }
    each(input, function(value) {
      if (_.isArray(value) || _.isArguments(value)) {
        shallow ? push.apply(output, value) : flatten(value, shallow, output);
      } else {
        output.push(value);
      }
    });
    return output;
  };

  // Flatten out an array, either recursively (by default), or just one level.
  _.flatten = function(array, shallow) {
    return flatten(array, shallow, []);
  };

  // Return a version of the array that does not contain the specified value(s).
  _.without = function(array) {
    return _.difference(array, slice.call(arguments, 1));
  };

  // Produce a duplicate-free version of the array. If the array has already
  // been sorted, you have the option of using a faster algorithm.
  // Aliased as `unique`.
  _.uniq = _.unique = function(array, isSorted, iterator, context) {
    if (_.isFunction(isSorted)) {
      context = iterator;
      iterator = isSorted;
      isSorted = false;
    }
    var initial = iterator ? _.map(array, iterator, context) : array;
    var results = [];
    var seen = [];
    each(initial, function(value, index) {
      if (isSorted ? (!index || seen[seen.length - 1] !== value) : !_.contains(seen, value)) {
        seen.push(value);
        results.push(array[index]);
      }
    });
    return results;
  };

  // Produce an array that contains the union: each distinct element from all of
  // the passed-in arrays.
  _.union = function() {
    return _.uniq(_.flatten(arguments, true));
  };

  // Produce an array that contains every item shared between all the
  // passed-in arrays.
  _.intersection = function(array) {
    var rest = slice.call(arguments, 1);
    return _.filter(_.uniq(array), function(item) {
      return _.every(rest, function(other) {
        return _.indexOf(other, item) >= 0;
      });
    });
  };

  // Take the difference between one array and a number of other arrays.
  // Only the elements present in just the first array will remain.
  _.difference = function(array) {
    var rest = concat.apply(ArrayProto, slice.call(arguments, 1));
    return _.filter(array, function(value){ return !_.contains(rest, value); });
  };

  // Zip together multiple lists into a single array -- elements that share
  // an index go together.
  _.zip = function() {
    var length = _.max(_.pluck(arguments, "length").concat(0));
    var results = new Array(length);
    for (var i = 0; i < length; i++) {
      results[i] = _.pluck(arguments, '' + i);
    }
    return results;
  };

  // Converts lists into objects. Pass either a single array of `[key, value]`
  // pairs, or two parallel arrays of the same length -- one of keys, and one of
  // the corresponding values.
  _.object = function(list, values) {
    if (list == null) return {};
    var result = {};
    for (var i = 0, length = list.length; i < length; i++) {
      if (values) {
        result[list[i]] = values[i];
      } else {
        result[list[i][0]] = list[i][1];
      }
    }
    return result;
  };

  // If the browser doesn't supply us with indexOf (I'm looking at you, **MSIE**),
  // we need this function. Return the position of the first occurrence of an
  // item in an array, or -1 if the item is not included in the array.
  // Delegates to **ECMAScript 5**'s native `indexOf` if available.
  // If the array is large and already in sort order, pass `true`
  // for **isSorted** to use binary search.
  _.indexOf = function(array, item, isSorted) {
    if (array == null) return -1;
    var i = 0, length = array.length;
    if (isSorted) {
      if (typeof isSorted == 'number') {
        i = (isSorted < 0 ? Math.max(0, length + isSorted) : isSorted);
      } else {
        i = _.sortedIndex(array, item);
        return array[i] === item ? i : -1;
      }
    }
    if (nativeIndexOf && array.indexOf === nativeIndexOf) return array.indexOf(item, isSorted);
    for (; i < length; i++) if (array[i] === item) return i;
    return -1;
  };

  // Delegates to **ECMAScript 5**'s native `lastIndexOf` if available.
  _.lastIndexOf = function(array, item, from) {
    if (array == null) return -1;
    var hasIndex = from != null;
    if (nativeLastIndexOf && array.lastIndexOf === nativeLastIndexOf) {
      return hasIndex ? array.lastIndexOf(item, from) : array.lastIndexOf(item);
    }
    var i = (hasIndex ? from : array.length);
    while (i--) if (array[i] === item) return i;
    return -1;
  };

  // Generate an integer Array containing an arithmetic progression. A port of
  // the native Python `range()` function. See
  // [the Python documentation](http://docs.python.org/library/functions.html#range).
  _.range = function(start, stop, step) {
    if (arguments.length <= 1) {
      stop = start || 0;
      start = 0;
    }
    step = arguments[2] || 1;

    var length = Math.max(Math.ceil((stop - start) / step), 0);
    var idx = 0;
    var range = new Array(length);

    while(idx < length) {
      range[idx++] = start;
      start += step;
    }

    return range;
  };

  // Function (ahem) Functions
  // ------------------

  // Reusable constructor function for prototype setting.
  var ctor = function(){};

  // Create a function bound to a given object (assigning `this`, and arguments,
  // optionally). Delegates to **ECMAScript 5**'s native `Function.bind` if
  // available.
  _.bind = function(func, context) {
    var args, bound;
    if (nativeBind && func.bind === nativeBind) return nativeBind.apply(func, slice.call(arguments, 1));
    if (!_.isFunction(func)) throw new TypeError;
    args = slice.call(arguments, 2);
    return bound = function() {
      if (!(this instanceof bound)) return func.apply(context, args.concat(slice.call(arguments)));
      ctor.prototype = func.prototype;
      var self = new ctor;
      ctor.prototype = null;
      var result = func.apply(self, args.concat(slice.call(arguments)));
      if (Object(result) === result) return result;
      return self;
    };
  };

  // Partially apply a function by creating a version that has had some of its
  // arguments pre-filled, without changing its dynamic `this` context.
  _.partial = function(func) {
    var args = slice.call(arguments, 1);
    return function() {
      return func.apply(this, args.concat(slice.call(arguments)));
    };
  };

  // Bind all of an object's methods to that object. Useful for ensuring that
  // all callbacks defined on an object belong to it.
  _.bindAll = function(obj) {
    var funcs = slice.call(arguments, 1);
    if (funcs.length === 0) throw new Error("bindAll must be passed function names");
    each(funcs, function(f) { obj[f] = _.bind(obj[f], obj); });
    return obj;
  };

  // Memoize an expensive function by storing its results.
  _.memoize = function(func, hasher) {
    var memo = {};
    hasher || (hasher = _.identity);
    return function() {
      var key = hasher.apply(this, arguments);
      return _.has(memo, key) ? memo[key] : (memo[key] = func.apply(this, arguments));
    };
  };

  // Delays a function for the given number of milliseconds, and then calls
  // it with the arguments supplied.
  _.delay = function(func, wait) {
    var args = slice.call(arguments, 2);
    return setTimeout(function(){ return func.apply(null, args); }, wait);
  };

  // Defers a function, scheduling it to run after the current call stack has
  // cleared.
  _.defer = function(func) {
    return _.delay.apply(_, [func, 1].concat(slice.call(arguments, 1)));
  };

  // Returns a function, that, when invoked, will only be triggered at most once
  // during a given window of time. Normally, the throttled function will run
  // as much as it can, without ever going more than once per `wait` duration;
  // but if you'd like to disable the execution on the leading edge, pass
  // `{leading: false}`. To disable execution on the trailing edge, ditto.
  _.throttle = function(func, wait, options) {
    var context, args, result;
    var timeout = null;
    var previous = 0;
    options || (options = {});
    var later = function() {
      previous = options.leading === false ? 0 : new Date;
      timeout = null;
      result = func.apply(context, args);
    };
    return function() {
      var now = new Date;
      if (!previous && options.leading === false) previous = now;
      var remaining = wait - (now - previous);
      context = this;
      args = arguments;
      if (remaining <= 0) {
        clearTimeout(timeout);
        timeout = null;
        previous = now;
        result = func.apply(context, args);
      } else if (!timeout && options.trailing !== false) {
        timeout = setTimeout(later, remaining);
      }
      return result;
    };
  };

  // Returns a function, that, as long as it continues to be invoked, will not
  // be triggered. The function will be called after it stops being called for
  // N milliseconds. If `immediate` is passed, trigger the function on the
  // leading edge, instead of the trailing.
  _.debounce = function(func, wait, immediate) {
    var timeout, args, context, timestamp, result;
    return function() {
      context = this;
      args = arguments;
      timestamp = new Date();
      var later = function() {
        var last = (new Date()) - timestamp;
        if (last < wait) {
          timeout = setTimeout(later, wait - last);
        } else {
          timeout = null;
          if (!immediate) result = func.apply(context, args);
        }
      };
      var callNow = immediate && !timeout;
      if (!timeout) {
        timeout = setTimeout(later, wait);
      }
      if (callNow) result = func.apply(context, args);
      return result;
    };
  };

  // Returns a function that will be executed at most one time, no matter how
  // often you call it. Useful for lazy initialization.
  _.once = function(func) {
    var ran = false, memo;
    return function() {
      if (ran) return memo;
      ran = true;
      memo = func.apply(this, arguments);
      func = null;
      return memo;
    };
  };

  // Returns the first function passed as an argument to the second,
  // allowing you to adjust arguments, run code before and after, and
  // conditionally execute the original function.
  _.wrap = function(func, wrapper) {
    return function() {
      var args = [func];
      push.apply(args, arguments);
      return wrapper.apply(this, args);
    };
  };

  // Returns a function that is the composition of a list of functions, each
  // consuming the return value of the function that follows.
  _.compose = function() {
    var funcs = arguments;
    return function() {
      var args = arguments;
      for (var i = funcs.length - 1; i >= 0; i--) {
        args = [funcs[i].apply(this, args)];
      }
      return args[0];
    };
  };

  // Returns a function that will only be executed after being called N times.
  _.after = function(times, func) {
    return function() {
      if (--times < 1) {
        return func.apply(this, arguments);
      }
    };
  };

  // Object Functions
  // ----------------

  // Retrieve the names of an object's properties.
  // Delegates to **ECMAScript 5**'s native `Object.keys`
  _.keys = nativeKeys || function(obj) {
    if (obj !== Object(obj)) throw new TypeError('Invalid object');
    var keys = [];
    for (var key in obj) if (_.has(obj, key)) keys.push(key);
    return keys;
  };

  // Retrieve the values of an object's properties.
  _.values = function(obj) {
    var keys = _.keys(obj);
    var length = keys.length;
    var values = new Array(length);
    for (var i = 0; i < length; i++) {
      values[i] = obj[keys[i]];
    }
    return values;
  };

  // Convert an object into a list of `[key, value]` pairs.
  _.pairs = function(obj) {
    var keys = _.keys(obj);
    var length = keys.length;
    var pairs = new Array(length);
    for (var i = 0; i < length; i++) {
      pairs[i] = [keys[i], obj[keys[i]]];
    }
    return pairs;
  };

  // Invert the keys and values of an object. The values must be serializable.
  _.invert = function(obj) {
    var result = {};
    var keys = _.keys(obj);
    for (var i = 0, length = keys.length; i < length; i++) {
      result[obj[keys[i]]] = keys[i];
    }
    return result;
  };

  // Return a sorted list of the function names available on the object.
  // Aliased as `methods`
  _.functions = _.methods = function(obj) {
    var names = [];
    for (var key in obj) {
      if (_.isFunction(obj[key])) names.push(key);
    }
    return names.sort();
  };

  // Extend a given object with all the properties in passed-in object(s).
  _.extend = function(obj) {
    each(slice.call(arguments, 1), function(source) {
      if (source) {
        for (var prop in source) {
          obj[prop] = source[prop];
        }
      }
    });
    return obj;
  };

  // Return a copy of the object only containing the whitelisted properties.
  _.pick = function(obj) {
    var copy = {};
    var keys = concat.apply(ArrayProto, slice.call(arguments, 1));
    each(keys, function(key) {
      if (key in obj) copy[key] = obj[key];
    });
    return copy;
  };

   // Return a copy of the object without the blacklisted properties.
  _.omit = function(obj) {
    var copy = {};
    var keys = concat.apply(ArrayProto, slice.call(arguments, 1));
    for (var key in obj) {
      if (!_.contains(keys, key)) copy[key] = obj[key];
    }
    return copy;
  };

  // Fill in a given object with default properties.
  _.defaults = function(obj) {
    each(slice.call(arguments, 1), function(source) {
      if (source) {
        for (var prop in source) {
          if (obj[prop] === void 0) obj[prop] = source[prop];
        }
      }
    });
    return obj;
  };

  // Create a (shallow-cloned) duplicate of an object.
  _.clone = function(obj) {
    if (!_.isObject(obj)) return obj;
    return _.isArray(obj) ? obj.slice() : _.extend({}, obj);
  };

  // Invokes interceptor with the obj, and then returns obj.
  // The primary purpose of this method is to "tap into" a method chain, in
  // order to perform operations on intermediate results within the chain.
  _.tap = function(obj, interceptor) {
    interceptor(obj);
    return obj;
  };

  // Internal recursive comparison function for `isEqual`.
  var eq = function(a, b, aStack, bStack) {
    // Identical objects are equal. `0 === -0`, but they aren't identical.
    // See the [Harmony `egal` proposal](http://wiki.ecmascript.org/doku.php?id=harmony:egal).
    if (a === b) return a !== 0 || 1 / a == 1 / b;
    // A strict comparison is necessary because `null == undefined`.
    if (a == null || b == null) return a === b;
    // Unwrap any wrapped objects.
    if (a instanceof _) a = a._wrapped;
    if (b instanceof _) b = b._wrapped;
    // Compare `[[Class]]` names.
    var className = toString.call(a);
    if (className != toString.call(b)) return false;
    switch (className) {
      // Strings, numbers, dates, and booleans are compared by value.
      case '[object String]':
        // Primitives and their corresponding object wrappers are equivalent; thus, `"5"` is
        // equivalent to `new String("5")`.
        return a == String(b);
      case '[object Number]':
        // `NaN`s are equivalent, but non-reflexive. An `egal` comparison is performed for
        // other numeric values.
        return a != +a ? b != +b : (a == 0 ? 1 / a == 1 / b : a == +b);
      case '[object Date]':
      case '[object Boolean]':
        // Coerce dates and booleans to numeric primitive values. Dates are compared by their
        // millisecond representations. Note that invalid dates with millisecond representations
        // of `NaN` are not equivalent.
        return +a == +b;
      // RegExps are compared by their source patterns and flags.
      case '[object RegExp]':
        return a.source == b.source &&
               a.global == b.global &&
               a.multiline == b.multiline &&
               a.ignoreCase == b.ignoreCase;
    }
    if (typeof a != 'object' || typeof b != 'object') return false;
    // Assume equality for cyclic structures. The algorithm for detecting cyclic
    // structures is adapted from ES 5.1 section 15.12.3, abstract operation `JO`.
    var length = aStack.length;
    while (length--) {
      // Linear search. Performance is inversely proportional to the number of
      // unique nested structures.
      if (aStack[length] == a) return bStack[length] == b;
    }
    // Objects with different constructors are not equivalent, but `Object`s
    // from different frames are.
    var aCtor = a.constructor, bCtor = b.constructor;
    if (aCtor !== bCtor && !(_.isFunction(aCtor) && (aCtor instanceof aCtor) &&
                             _.isFunction(bCtor) && (bCtor instanceof bCtor))) {
      return false;
    }
    // Add the first object to the stack of traversed objects.
    aStack.push(a);
    bStack.push(b);
    var size = 0, result = true;
    // Recursively compare objects and arrays.
    if (className == '[object Array]') {
      // Compare array lengths to determine if a deep comparison is necessary.
      size = a.length;
      result = size == b.length;
      if (result) {
        // Deep compare the contents, ignoring non-numeric properties.
        while (size--) {
          if (!(result = eq(a[size], b[size], aStack, bStack))) break;
        }
      }
    } else {
      // Deep compare objects.
      for (var key in a) {
        if (_.has(a, key)) {
          // Count the expected number of properties.
          size++;
          // Deep compare each member.
          if (!(result = _.has(b, key) && eq(a[key], b[key], aStack, bStack))) break;
        }
      }
      // Ensure that both objects contain the same number of properties.
      if (result) {
        for (key in b) {
          if (_.has(b, key) && !(size--)) break;
        }
        result = !size;
      }
    }
    // Remove the first object from the stack of traversed objects.
    aStack.pop();
    bStack.pop();
    return result;
  };

  // Perform a deep comparison to check if two objects are equal.
  _.isEqual = function(a, b) {
    return eq(a, b, [], []);
  };

  // Is a given array, string, or object empty?
  // An "empty" object has no enumerable own-properties.
  _.isEmpty = function(obj) {
    if (obj == null) return true;
    if (_.isArray(obj) || _.isString(obj)) return obj.length === 0;
    for (var key in obj) if (_.has(obj, key)) return false;
    return true;
  };

  // Is a given value a DOM element?
  _.isElement = function(obj) {
    return !!(obj && obj.nodeType === 1);
  };

  // Is a given value an array?
  // Delegates to ECMA5's native Array.isArray
  _.isArray = nativeIsArray || function(obj) {
    return toString.call(obj) == '[object Array]';
  };

  // Is a given variable an object?
  _.isObject = function(obj) {
    return obj === Object(obj);
  };

  // Add some isType methods: isArguments, isFunction, isString, isNumber, isDate, isRegExp.
  each(['Arguments', 'Function', 'String', 'Number', 'Date', 'RegExp'], function(name) {
    _['is' + name] = function(obj) {
      return toString.call(obj) == '[object ' + name + ']';
    };
  });

  // Define a fallback version of the method in browsers (ahem, IE), where
  // there isn't any inspectable "Arguments" type.
  if (!_.isArguments(arguments)) {
    _.isArguments = function(obj) {
      return !!(obj && _.has(obj, 'callee'));
    };
  }

  // Optimize `isFunction` if appropriate.
  if (typeof (/./) !== 'function') {
    _.isFunction = function(obj) {
      return typeof obj === 'function';
    };
  }

  // Is a given object a finite number?
  _.isFinite = function(obj) {
    return isFinite(obj) && !isNaN(parseFloat(obj));
  };

  // Is the given value `NaN`? (NaN is the only number which does not equal itself).
  _.isNaN = function(obj) {
    return _.isNumber(obj) && obj != +obj;
  };

  // Is a given value a boolean?
  _.isBoolean = function(obj) {
    return obj === true || obj === false || toString.call(obj) == '[object Boolean]';
  };

  // Is a given value equal to null?
  _.isNull = function(obj) {
    return obj === null;
  };

  // Is a given variable undefined?
  _.isUndefined = function(obj) {
    return obj === void 0;
  };

  // Shortcut function for checking if an object has a given property directly
  // on itself (in other words, not on a prototype).
  _.has = function(obj, key) {
    return hasOwnProperty.call(obj, key);
  };

  // Utility Functions
  // -----------------

  // Run Underscore.js in *noConflict* mode, returning the `_` variable to its
  // previous owner. Returns a reference to the Underscore object.
  _.noConflict = function() {
    root._ = previousUnderscore;
    return this;
  };

  // Keep the identity function around for default iterators.
  _.identity = function(value) {
    return value;
  };

  // Run a function **n** times.
  _.times = function(n, iterator, context) {
    var accum = Array(Math.max(0, n));
    for (var i = 0; i < n; i++) accum[i] = iterator.call(context, i);
    return accum;
  };

  // Return a random integer between min and max (inclusive).
  _.random = function(min, max) {
    if (max == null) {
      max = min;
      min = 0;
    }
    return min + Math.floor(Math.random() * (max - min + 1));
  };

  // List of HTML entities for escaping.
  var entityMap = {
    escape: {
      '&': '&amp;',
      '<': '&lt;',
      '>': '&gt;',
      '"': '&quot;',
      "'": '&#x27;'
    }
  };
  entityMap.unescape = _.invert(entityMap.escape);

  // Regexes containing the keys and values listed immediately above.
  var entityRegexes = {
    escape:   new RegExp('[' + _.keys(entityMap.escape).join('') + ']', 'g'),
    unescape: new RegExp('(' + _.keys(entityMap.unescape).join('|') + ')', 'g')
  };

  // Functions for escaping and unescaping strings to/from HTML interpolation.
  _.each(['escape', 'unescape'], function(method) {
    _[method] = function(string) {
      if (string == null) return '';
      return ('' + string).replace(entityRegexes[method], function(match) {
        return entityMap[method][match];
      });
    };
  });

  // If the value of the named `property` is a function then invoke it with the
  // `object` as context; otherwise, return it.
  _.result = function(object, property) {
    if (object == null) return void 0;
    var value = object[property];
    return _.isFunction(value) ? value.call(object) : value;
  };

  // Add your own custom functions to the Underscore object.
  _.mixin = function(obj) {
    each(_.functions(obj), function(name) {
      var func = _[name] = obj[name];
      _.prototype[name] = function() {
        var args = [this._wrapped];
        push.apply(args, arguments);
        return result.call(this, func.apply(_, args));
      };
    });
  };

  // Generate a unique integer id (unique within the entire client session).
  // Useful for temporary DOM ids.
  var idCounter = 0;
  _.uniqueId = function(prefix) {
    var id = ++idCounter + '';
    return prefix ? prefix + id : id;
  };

  // By default, Underscore uses ERB-style template delimiters, change the
  // following template settings to use alternative delimiters.
  _.templateSettings = {
    evaluate    : /<%([\s\S]+?)%>/g,
    interpolate : /<%=([\s\S]+?)%>/g,
    escape      : /<%-([\s\S]+?)%>/g
  };

  // When customizing `templateSettings`, if you don't want to define an
  // interpolation, evaluation or escaping regex, we need one that is
  // guaranteed not to match.
  var noMatch = /(.)^/;

  // Certain characters need to be escaped so that they can be put into a
  // string literal.
  var escapes = {
    "'":      "'",
    '\\':     '\\',
    '\r':     'r',
    '\n':     'n',
    '\t':     't',
    '\u2028': 'u2028',
    '\u2029': 'u2029'
  };

  var escaper = /\\|'|\r|\n|\t|\u2028|\u2029/g;

  // JavaScript micro-templating, similar to John Resig's implementation.
  // Underscore templating handles arbitrary delimiters, preserves whitespace,
  // and correctly escapes quotes within interpolated code.
  _.template = function(text, data, settings) {
    var render;
    settings = _.defaults({}, settings, _.templateSettings);

    // Combine delimiters into one regular expression via alternation.
    var matcher = new RegExp([
      (settings.escape || noMatch).source,
      (settings.interpolate || noMatch).source,
      (settings.evaluate || noMatch).source
    ].join('|') + '|$', 'g');

    // Compile the template source, escaping string literals appropriately.
    var index = 0;
    var source = "__p+='";
    text.replace(matcher, function(match, escape, interpolate, evaluate, offset) {
      source += text.slice(index, offset)
        .replace(escaper, function(match) { return '\\' + escapes[match]; });

      if (escape) {
        source += "'+\n((__t=(" + escape + "))==null?'':_.escape(__t))+\n'";
      }
      if (interpolate) {
        source += "'+\n((__t=(" + interpolate + "))==null?'':__t)+\n'";
      }
      if (evaluate) {
        source += "';\n" + evaluate + "\n__p+='";
      }
      index = offset + match.length;
      return match;
    });
    source += "';\n";

    // If a variable is not specified, place data values in local scope.
    if (!settings.variable) source = 'with(obj||{}){\n' + source + '}\n';

    source = "var __t,__p='',__j=Array.prototype.join," +
      "print=function(){__p+=__j.call(arguments,'');};\n" +
      source + "return __p;\n";

    try {
      render = new Function(settings.variable || 'obj', '_', source);
    } catch (e) {
      e.source = source;
      throw e;
    }

    if (data) return render(data, _);
    var template = function(data) {
      return render.call(this, data, _);
    };

    // Provide the compiled function source as a convenience for precompilation.
    template.source = 'function(' + (settings.variable || 'obj') + '){\n' + source + '}';

    return template;
  };

  // Add a "chain" function, which will delegate to the wrapper.
  _.chain = function(obj) {
    return _(obj).chain();
  };

  // OOP
  // ---------------
  // If Underscore is called as a function, it returns a wrapped object that
  // can be used OO-style. This wrapper holds altered versions of all the
  // underscore functions. Wrapped objects may be chained.

  // Helper function to continue chaining intermediate results.
  var result = function(obj) {
    return this._chain ? _(obj).chain() : obj;
  };

  // Add all of the Underscore functions to the wrapper object.
  _.mixin(_);

  // Add all mutator Array functions to the wrapper.
  each(['pop', 'push', 'reverse', 'shift', 'sort', 'splice', 'unshift'], function(name) {
    var method = ArrayProto[name];
    _.prototype[name] = function() {
      var obj = this._wrapped;
      method.apply(obj, arguments);
      if ((name == 'shift' || name == 'splice') && obj.length === 0) delete obj[0];
      return result.call(this, obj);
    };
  });

  // Add all accessor Array functions to the wrapper.
  each(['concat', 'join', 'slice'], function(name) {
    var method = ArrayProto[name];
    _.prototype[name] = function() {
      return result.call(this, method.apply(this._wrapped, arguments));
    };
  });

  _.extend(_.prototype, {

    // Start chaining a wrapped Underscore object.
    chain: function() {
      this._chain = true;
      return this;
    },

    // Extracts the result from a wrapped and chained object.
    value: function() {
      return this._wrapped;
    }

  });

  // AMD define happens at the end for compatibility with AMD loaders
  // that don't enforce next-turn semantics on modules.
  if (typeof define === 'function' && define.amd) {
    define('underscore', [],function() {
      return _;
    });
  }

}).call(this);

//     Backbone.js 1.1.0

//     (c) 2010-2011 Jeremy Ashkenas, DocumentCloud Inc.
//     (c) 2011-2013 Jeremy Ashkenas, DocumentCloud and Investigative Reporters & Editors
//     Backbone may be freely distributed under the MIT license.
//     For all details and documentation:
//     http://backbonejs.org

(function(root, factory) {
  // Set up Backbone appropriately for the environment.
  if (typeof exports !== 'undefined') {
    // Node/CommonJS, no need for jQuery in that case.
    factory(root, exports, require('underscore'));
  } else if (typeof define === 'function' && define.amd) {
    // AMD
    define('backbone',['underscore', 'exports'], function(_, exports) { // EDITED: removed 'jquery' module call
      // Export global even in AMD case in case this script is loaded with
      // others that may still expect a global Backbone.
      root.Backbone = factory(root, exports, _, jQuery); // jQuery must be global
    });
  } else {
    // Browser globals
    root.Backbone = factory(root, {}, root._, (root.jQuery || root.Zepto || root.ender || root.$));
  }
}(this, function(root, Backbone, _, $) {

  // Initial Setup
  // -------------

  // Save the previous value of the `Backbone` variable, so that it can be
  // restored later on, if `noConflict` is used.
  var previousBackbone = root.Backbone;

  // Create local references to array methods we'll want to use later.
  var array = [];
  var push = array.push;
  var slice = array.slice;
  var splice = array.splice;

  // Current version of the library. Keep in sync with `package.json`.
  Backbone.VERSION = '1.1.0';

  // For Backbone's purposes, jQuery, Zepto, or Ender owns the `$` variable.
  Backbone.$ = $;

  // Runs Backbone.js in *noConflict* mode, returning the `Backbone` variable
  // to its previous owner. Returns a reference to this Backbone object.
  Backbone.noConflict = function() {
    root.Backbone = previousBackbone;
    return this;
  };

  // Turn on `emulateHTTP` to support legacy HTTP servers. Setting this option
  // will fake `"PATCH"`, `"PUT"` and `"DELETE"` requests via the `_method` parameter and
  // set a `X-Http-Method-Override` header.
  Backbone.emulateHTTP = false;

  // Turn on `emulateJSON` to support legacy servers that can't deal with direct
  // `application/json` requests ... will encode the body as
  // `application/x-www-form-urlencoded` instead and will send the model in a
  // form param named `model`.
  Backbone.emulateJSON = false;

  // Backbone.Events
  // ---------------

  // A module that can be mixed in to *any object* in order to provide it with
  // custom events. You may bind with `on` or remove with `off` callback
  // functions to an event; `trigger`-ing an event fires all callbacks in
  // succession.
  //
  //     var object = {};
  //     _.extend(object, Backbone.Events);
  //     object.on('expand', function(){ alert('expanded'); });
  //     object.trigger('expand');
  //
  var Events = Backbone.Events = {

    // Bind an event to a `callback` function. Passing `"all"` will bind
    // the callback to all events fired.
    on: function(name, callback, context) {
      if (!eventsApi(this, 'on', name, [callback, context]) || !callback) return this;
      this._events || (this._events = {});
      var events = this._events[name] || (this._events[name] = []);
      events.push({callback: callback, context: context, ctx: context || this});
      return this;
    },

    // Bind an event to only be triggered a single time. After the first time
    // the callback is invoked, it will be removed.
    once: function(name, callback, context) {
      if (!eventsApi(this, 'once', name, [callback, context]) || !callback) return this;
      var self = this;
      var once = _.once(function() {
        self.off(name, once);
        callback.apply(this, arguments);
      });
      once._callback = callback;
      return this.on(name, once, context);
    },

    // Remove one or many callbacks. If `context` is null, removes all
    // callbacks with that function. If `callback` is null, removes all
    // callbacks for the event. If `name` is null, removes all bound
    // callbacks for all events.
    off: function(name, callback, context) {
      var retain, ev, events, names, i, l, j, k;
      if (!this._events || !eventsApi(this, 'off', name, [callback, context])) return this;
      if (!name && !callback && !context) {
        this._events = {};
        return this;
      }
      names = name ? [name] : _.keys(this._events);
      for (i = 0, l = names.length; i < l; i++) {
        name = names[i];
        if (events = this._events[name]) {
          this._events[name] = retain = [];
          if (callback || context) {
            for (j = 0, k = events.length; j < k; j++) {
              ev = events[j];
              if ((callback && callback !== ev.callback && callback !== ev.callback._callback) ||
                  (context && context !== ev.context)) {
                retain.push(ev);
              }
            }
          }
          if (!retain.length) delete this._events[name];
        }
      }

      return this;
    },

    // Trigger one or many events, firing all bound callbacks. Callbacks are
    // passed the same arguments as `trigger` is, apart from the event name
    // (unless you're listening on `"all"`, which will cause your callback to
    // receive the true name of the event as the first argument).
    trigger: function(name) {
      if (!this._events) return this;
      var args = slice.call(arguments, 1);
      if (!eventsApi(this, 'trigger', name, args)) return this;
      var events = this._events[name];
      var allEvents = this._events.all;
      if (events) triggerEvents(events, args);
      if (allEvents) triggerEvents(allEvents, arguments);
      return this;
    },

    // Tell this object to stop listening to either specific events ... or
    // to every object it's currently listening to.
    stopListening: function(obj, name, callback) {
      var listeningTo = this._listeningTo;
      if (!listeningTo) return this;
      var remove = !name && !callback;
      if (!callback && typeof name === 'object') callback = this;
      if (obj) (listeningTo = {})[obj._listenId] = obj;
      for (var id in listeningTo) {
        obj = listeningTo[id];
        obj.off(name, callback, this);
        if (remove || _.isEmpty(obj._events)) delete this._listeningTo[id];
      }
      return this;
    }

  };

  // Regular expression used to split event strings.
  var eventSplitter = /\s+/;

  // Implement fancy features of the Events API such as multiple event
  // names `"change blur"` and jQuery-style event maps `{change: action}`
  // in terms of the existing API.
  var eventsApi = function(obj, action, name, rest) {
    if (!name) return true;

    // Handle event maps.
    if (typeof name === 'object') {
      for (var key in name) {
        obj[action].apply(obj, [key, name[key]].concat(rest));
      }
      return false;
    }

    // Handle space separated event names.
    if (eventSplitter.test(name)) {
      var names = name.split(eventSplitter);
      for (var i = 0, l = names.length; i < l; i++) {
        obj[action].apply(obj, [names[i]].concat(rest));
      }
      return false;
    }

    return true;
  };

  // A difficult-to-believe, but optimized internal dispatch function for
  // triggering events. Tries to keep the usual cases speedy (most internal
  // Backbone events have 3 arguments).
  var triggerEvents = function(events, args) {
    var ev, i = -1, l = events.length, a1 = args[0], a2 = args[1], a3 = args[2];
    switch (args.length) {
      case 0: while (++i < l) (ev = events[i]).callback.call(ev.ctx); return;
      case 1: while (++i < l) (ev = events[i]).callback.call(ev.ctx, a1); return;
      case 2: while (++i < l) (ev = events[i]).callback.call(ev.ctx, a1, a2); return;
      case 3: while (++i < l) (ev = events[i]).callback.call(ev.ctx, a1, a2, a3); return;
      default: while (++i < l) (ev = events[i]).callback.apply(ev.ctx, args);
    }
  };

  var listenMethods = {listenTo: 'on', listenToOnce: 'once'};

  // Inversion-of-control versions of `on` and `once`. Tell *this* object to
  // listen to an event in another object ... keeping track of what it's
  // listening to.
  _.each(listenMethods, function(implementation, method) {
    Events[method] = function(obj, name, callback) {
      var listeningTo = this._listeningTo || (this._listeningTo = {});
      var id = obj._listenId || (obj._listenId = _.uniqueId('l'));
      listeningTo[id] = obj;
      if (!callback && typeof name === 'object') callback = this;
      obj[implementation](name, callback, this);
      return this;
    };
  });

  // Aliases for backwards compatibility.
  Events.bind   = Events.on;
  Events.unbind = Events.off;

  // Allow the `Backbone` object to serve as a global event bus, for folks who
  // want global "pubsub" in a convenient place.
  _.extend(Backbone, Events);

  // Backbone.Model
  // --------------

  // Backbone **Models** are the basic data object in the framework --
  // frequently representing a row in a table in a database on your server.
  // A discrete chunk of data and a bunch of useful, related methods for
  // performing computations and transformations on that data.

  // Create a new model with the specified attributes. A client id (`cid`)
  // is automatically generated and assigned for you.
  var Model = Backbone.Model = function(attributes, options) {
    var attrs = attributes || {};
    options || (options = {});
    this.cid = _.uniqueId('c');
    this.attributes = {};
    if (options.collection) this.collection = options.collection;
    if (options.parse) attrs = this.parse(attrs, options) || {};
    attrs = _.defaults({}, attrs, _.result(this, 'defaults'));
    this.set(attrs, options);
    this.changed = {};
    this.initialize.apply(this, arguments);
  };

  // Attach all inheritable methods to the Model prototype.
  _.extend(Model.prototype, Events, {

    // A hash of attributes whose current and previous value differ.
    changed: null,

    // The value returned during the last failed validation.
    validationError: null,

    // The default name for the JSON `id` attribute is `"id"`. MongoDB and
    // CouchDB users may want to set this to `"_id"`.
    idAttribute: 'id',

    // Initialize is an empty function by default. Override it with your own
    // initialization logic.
    initialize: function(){},

    // Return a copy of the model's `attributes` object.
    toJSON: function(options) {
      return _.clone(this.attributes);
    },

    // Proxy `Backbone.sync` by default -- but override this if you need
    // custom syncing semantics for *this* particular model.
    sync: function() {
      return Backbone.sync.apply(this, arguments);
    },

    // Get the value of an attribute.
    get: function(attr) {
      return this.attributes[attr];
    },

    // Get the HTML-escaped value of an attribute.
    escape: function(attr) {
      return _.escape(this.get(attr));
    },

    // Returns `true` if the attribute contains a value that is not null
    // or undefined.
    has: function(attr) {
      return this.get(attr) != null;
    },

    // Set a hash of model attributes on the object, firing `"change"`. This is
    // the core primitive operation of a model, updating the data and notifying
    // anyone who needs to know about the change in state. The heart of the beast.
    set: function(key, val, options) {
      var attr, attrs, unset, changes, silent, changing, prev, current;
      if (key == null) return this;

      // Handle both `"key", value` and `{key: value}` -style arguments.
      if (typeof key === 'object') {
        attrs = key;
        options = val;
      } else {
        (attrs = {})[key] = val;
      }

      options || (options = {});

      // Run validation.
      if (!this._validate(attrs, options)) return false;

      // Extract attributes and options.
      unset           = options.unset;
      silent          = options.silent;
      changes         = [];
      changing        = this._changing;
      this._changing  = true;

      if (!changing) {
        this._previousAttributes = _.clone(this.attributes);
        this.changed = {};
      }
      current = this.attributes, prev = this._previousAttributes;

      // Check for changes of `id`.
      if (this.idAttribute in attrs) this.id = attrs[this.idAttribute];

      // For each `set` attribute, update or delete the current value.
      for (attr in attrs) {
        val = attrs[attr];
        if (!_.isEqual(current[attr], val)) changes.push(attr);
        if (!_.isEqual(prev[attr], val)) {
          this.changed[attr] = val;
        } else {
          delete this.changed[attr];
        }
        unset ? delete current[attr] : current[attr] = val;
      }

      // Trigger all relevant attribute changes.
      if (!silent) {
        if (changes.length) this._pending = true;
        for (var i = 0, l = changes.length; i < l; i++) {
          this.trigger('change:' + changes[i], this, current[changes[i]], options);
        }
      }

      // You might be wondering why there's a `while` loop here. Changes can
      // be recursively nested within `"change"` events.
      if (changing) return this;
      if (!silent) {
        while (this._pending) {
          this._pending = false;
          this.trigger('change', this, options);
        }
      }
      this._pending = false;
      this._changing = false;
      return this;
    },

    // Remove an attribute from the model, firing `"change"`. `unset` is a noop
    // if the attribute doesn't exist.
    unset: function(attr, options) {
      return this.set(attr, void 0, _.extend({}, options, {unset: true}));
    },

    // Clear all attributes on the model, firing `"change"`.
    clear: function(options) {
      var attrs = {};
      for (var key in this.attributes) attrs[key] = void 0;
      return this.set(attrs, _.extend({}, options, {unset: true}));
    },

    // Determine if the model has changed since the last `"change"` event.
    // If you specify an attribute name, determine if that attribute has changed.
    hasChanged: function(attr) {
      if (attr == null) return !_.isEmpty(this.changed);
      return _.has(this.changed, attr);
    },

    // Return an object containing all the attributes that have changed, or
    // false if there are no changed attributes. Useful for determining what
    // parts of a view need to be updated and/or what attributes need to be
    // persisted to the server. Unset attributes will be set to undefined.
    // You can also pass an attributes object to diff against the model,
    // determining if there *would be* a change.
    changedAttributes: function(diff) {
      if (!diff) return this.hasChanged() ? _.clone(this.changed) : false;
      var val, changed = false;
      var old = this._changing ? this._previousAttributes : this.attributes;
      for (var attr in diff) {
        if (_.isEqual(old[attr], (val = diff[attr]))) continue;
        (changed || (changed = {}))[attr] = val;
      }
      return changed;
    },

    // Get the previous value of an attribute, recorded at the time the last
    // `"change"` event was fired.
    previous: function(attr) {
      if (attr == null || !this._previousAttributes) return null;
      return this._previousAttributes[attr];
    },

    // Get all of the attributes of the model at the time of the previous
    // `"change"` event.
    previousAttributes: function() {
      return _.clone(this._previousAttributes);
    },

    // Fetch the model from the server. If the server's representation of the
    // model differs from its current attributes, they will be overridden,
    // triggering a `"change"` event.
    fetch: function(options) {
      options = options ? _.clone(options) : {};
      if (options.parse === void 0) options.parse = true;
      var model = this;
      var success = options.success;
      options.success = function(resp) {
        if (!model.set(model.parse(resp, options), options)) return false;
        if (success) success(model, resp, options);
        model.trigger('sync', model, resp, options);
      };
      wrapError(this, options);
      return this.sync('read', this, options);
    },

    // Set a hash of model attributes, and sync the model to the server.
    // If the server returns an attributes hash that differs, the model's
    // state will be `set` again.
    save: function(key, val, options) {
      var attrs, method, xhr, attributes = this.attributes;

      // Handle both `"key", value` and `{key: value}` -style arguments.
      if (key == null || typeof key === 'object') {
        attrs = key;
        options = val;
      } else {
        (attrs = {})[key] = val;
      }

      options = _.extend({validate: true}, options);

      // If we're not waiting and attributes exist, save acts as
      // `set(attr).save(null, opts)` with validation. Otherwise, check if
      // the model will be valid when the attributes, if any, are set.
      if (attrs && !options.wait) {
        if (!this.set(attrs, options)) return false;
      } else {
        if (!this._validate(attrs, options)) return false;
      }

      // Set temporary attributes if `{wait: true}`.
      if (attrs && options.wait) {
        this.attributes = _.extend({}, attributes, attrs);
      }

      // After a successful server-side save, the client is (optionally)
      // updated with the server-side state.
      if (options.parse === void 0) options.parse = true;
      var model = this;
      var success = options.success;
      options.success = function(resp) {
        // Ensure attributes are restored during synchronous saves.
        model.attributes = attributes;
        var serverAttrs = model.parse(resp, options);
        if (options.wait) serverAttrs = _.extend(attrs || {}, serverAttrs);
        if (_.isObject(serverAttrs) && !model.set(serverAttrs, options)) {
          return false;
        }
        if (success) success(model, resp, options);
        model.trigger('sync', model, resp, options);
      };
      wrapError(this, options);

      method = this.isNew() ? 'create' : (options.patch ? 'patch' : 'update');
      if (method === 'patch') options.attrs = attrs;
      xhr = this.sync(method, this, options);

      // Restore attributes.
      if (attrs && options.wait) this.attributes = attributes;

      return xhr;
    },

    // Destroy this model on the server if it was already persisted.
    // Optimistically removes the model from its collection, if it has one.
    // If `wait: true` is passed, waits for the server to respond before removal.
    destroy: function(options) {
      options = options ? _.clone(options) : {};
      var model = this;
      var success = options.success;

      var destroy = function() {
        model.trigger('destroy', model, model.collection, options);
      };

      options.success = function(resp) {
        if (options.wait || model.isNew()) destroy();
        if (success) success(model, resp, options);
        if (!model.isNew()) model.trigger('sync', model, resp, options);
      };

      if (this.isNew()) {
        options.success();
        return false;
      }
      wrapError(this, options);

      var xhr = this.sync('delete', this, options);
      if (!options.wait) destroy();
      return xhr;
    },

    // Default URL for the model's representation on the server -- if you're
    // using Backbone's restful methods, override this to change the endpoint
    // that will be called.
    url: function() {
      var base = _.result(this, 'urlRoot') || _.result(this.collection, 'url') || urlError();
      if (this.isNew()) return base;
      return base + (base.charAt(base.length - 1) === '/' ? '' : '/') + encodeURIComponent(this.id);
    },

    // **parse** converts a response into the hash of attributes to be `set` on
    // the model. The default implementation is just to pass the response along.
    parse: function(resp, options) {
      return resp;
    },

    // Create a new model with identical attributes to this one.
    clone: function() {
      return new this.constructor(this.attributes);
    },

    // A model is new if it has never been saved to the server, and lacks an id.
    isNew: function() {
      return this.id == null;
    },

    // Check if the model is currently in a valid state.
    isValid: function(options) {
      return this._validate({}, _.extend(options || {}, { validate: true }));
    },

    // Run validation against the next complete set of model attributes,
    // returning `true` if all is well. Otherwise, fire an `"invalid"` event.
    _validate: function(attrs, options) {
      if (!options.validate || !this.validate) return true;
      attrs = _.extend({}, this.attributes, attrs);
      var error = this.validationError = this.validate(attrs, options) || null;
      if (!error) return true;
      this.trigger('invalid', this, error, _.extend(options, {validationError: error}));
      return false;
    }

  });

  // Underscore methods that we want to implement on the Model.
  var modelMethods = ['keys', 'values', 'pairs', 'invert', 'pick', 'omit'];

  // Mix in each Underscore method as a proxy to `Model#attributes`.
  _.each(modelMethods, function(method) {
    Model.prototype[method] = function() {
      var args = slice.call(arguments);
      args.unshift(this.attributes);
      return _[method].apply(_, args);
    };
  });

  // Backbone.Collection
  // -------------------

  // If models tend to represent a single row of data, a Backbone Collection is
  // more analagous to a table full of data ... or a small slice or page of that
  // table, or a collection of rows that belong together for a particular reason
  // -- all of the messages in this particular folder, all of the documents
  // belonging to this particular author, and so on. Collections maintain
  // indexes of their models, both in order, and for lookup by `id`.

  // Create a new **Collection**, perhaps to contain a specific type of `model`.
  // If a `comparator` is specified, the Collection will maintain
  // its models in sort order, as they're added and removed.
  var Collection = Backbone.Collection = function(models, options) {
    options || (options = {});
    if (options.model) this.model = options.model;
    if (options.comparator !== void 0) this.comparator = options.comparator;
    this._reset();
    this.initialize.apply(this, arguments);
    if (models) this.reset(models, _.extend({silent: true}, options));
  };

  // Default options for `Collection#set`.
  var setOptions = {add: true, remove: true, merge: true};
  var addOptions = {add: true, remove: false};

  // Define the Collection's inheritable methods.
  _.extend(Collection.prototype, Events, {

    // The default model for a collection is just a **Backbone.Model**.
    // This should be overridden in most cases.
    model: Model,

    // Initialize is an empty function by default. Override it with your own
    // initialization logic.
    initialize: function(){},

    // The JSON representation of a Collection is an array of the
    // models' attributes.
    toJSON: function(options) {
      return this.map(function(model){ return model.toJSON(options); });
    },

    // Proxy `Backbone.sync` by default.
    sync: function() {
      return Backbone.sync.apply(this, arguments);
    },

    // Add a model, or list of models to the set.
    add: function(models, options) {
      return this.set(models, _.extend({merge: false}, options, addOptions));
    },

    // Remove a model, or a list of models from the set.
    remove: function(models, options) {
      var singular = !_.isArray(models);
      models = singular ? [models] : _.clone(models);
      options || (options = {});
      var i, l, index, model;
      for (i = 0, l = models.length; i < l; i++) {
        model = models[i] = this.get(models[i]);
        if (!model) continue;
        delete this._byId[model.id];
        delete this._byId[model.cid];
        index = this.indexOf(model);
        this.models.splice(index, 1);
        this.length--;
        if (!options.silent) {
          options.index = index;
          model.trigger('remove', model, this, options);
        }
        this._removeReference(model);
      }
      return singular ? models[0] : models;
    },

    // Update a collection by `set`-ing a new list of models, adding new ones,
    // removing models that are no longer present, and merging models that
    // already exist in the collection, as necessary. Similar to **Model#set**,
    // the core operation for updating the data contained by the collection.
    set: function(models, options) {
      options = _.defaults({}, options, setOptions);
      if (options.parse) models = this.parse(models, options);
      var singular = !_.isArray(models);
      models = singular ? (models ? [models] : []) : _.clone(models);
      var i, l, id, model, attrs, existing, sort;
      var at = options.at;
      var targetModel = this.model;
      var sortable = this.comparator && (at == null) && options.sort !== false;
      var sortAttr = _.isString(this.comparator) ? this.comparator : null;
      var toAdd = [], toRemove = [], modelMap = {};
      var add = options.add, merge = options.merge, remove = options.remove;
      var order = !sortable && add && remove ? [] : false;

      // Turn bare objects into model references, and prevent invalid models
      // from being added.
      for (i = 0, l = models.length; i < l; i++) {
        attrs = models[i];
        if (attrs instanceof Model) {
          id = model = attrs;
        } else {
          id = attrs[targetModel.prototype.idAttribute];
        }

        // If a duplicate is found, prevent it from being added and
        // optionally merge it into the existing model.
        if (existing = this.get(id)) {
          if (remove) modelMap[existing.cid] = true;
          if (merge) {
            attrs = attrs === model ? model.attributes : attrs;
            if (options.parse) attrs = existing.parse(attrs, options);
            existing.set(attrs, options);
            if (sortable && !sort && existing.hasChanged(sortAttr)) sort = true;
          }
          models[i] = existing;

        // If this is a new, valid model, push it to the `toAdd` list.
        } else if (add) {
          model = models[i] = this._prepareModel(attrs, options);
          if (!model) continue;
          toAdd.push(model);

          // Listen to added models' events, and index models for lookup by
          // `id` and by `cid`.
          model.on('all', this._onModelEvent, this);
          this._byId[model.cid] = model;
          if (model.id != null) this._byId[model.id] = model;
        }
        if (order) order.push(existing || model);
      }

      // Remove nonexistent models if appropriate.
      if (remove) {
        for (i = 0, l = this.length; i < l; ++i) {
          if (!modelMap[(model = this.models[i]).cid]) toRemove.push(model);
        }
        if (toRemove.length) this.remove(toRemove, options);
      }

      // See if sorting is needed, update `length` and splice in new models.
      if (toAdd.length || (order && order.length)) {
        if (sortable) sort = true;
        this.length += toAdd.length;
        if (at != null) {
          for (i = 0, l = toAdd.length; i < l; i++) {
            this.models.splice(at + i, 0, toAdd[i]);
          }
        } else {
          if (order) this.models.length = 0;
          var orderedModels = order || toAdd;
          for (i = 0, l = orderedModels.length; i < l; i++) {
            this.models.push(orderedModels[i]);
          }
        }
      }

      // Silently sort the collection if appropriate.
      if (sort) this.sort({silent: true});

      // Unless silenced, it's time to fire all appropriate add/sort events.
      if (!options.silent) {
        for (i = 0, l = toAdd.length; i < l; i++) {
          (model = toAdd[i]).trigger('add', model, this, options);
        }
        if (sort || (order && order.length)) this.trigger('sort', this, options);
      }
      
      // Return the added (or merged) model (or models).
      return singular ? models[0] : models;
    },

    // When you have more items than you want to add or remove individually,
    // you can reset the entire set with a new list of models, without firing
    // any granular `add` or `remove` events. Fires `reset` when finished.
    // Useful for bulk operations and optimizations.
    reset: function(models, options) {
      options || (options = {});
      for (var i = 0, l = this.models.length; i < l; i++) {
        this._removeReference(this.models[i]);
      }
      options.previousModels = this.models;
      this._reset();
      models = this.add(models, _.extend({silent: true}, options));
      if (!options.silent) this.trigger('reset', this, options);
      return models;
    },

    // Add a model to the end of the collection.
    push: function(model, options) {
      return this.add(model, _.extend({at: this.length}, options));
    },

    // Remove a model from the end of the collection.
    pop: function(options) {
      var model = this.at(this.length - 1);
      this.remove(model, options);
      return model;
    },

    // Add a model to the beginning of the collection.
    unshift: function(model, options) {
      return this.add(model, _.extend({at: 0}, options));
    },

    // Remove a model from the beginning of the collection.
    shift: function(options) {
      var model = this.at(0);
      this.remove(model, options);
      return model;
    },

    // Slice out a sub-array of models from the collection.
    slice: function() {
      return slice.apply(this.models, arguments);
    },

    // Get a model from the set by id.
    get: function(obj) {
      if (obj == null) return void 0;
      return this._byId[obj.id] || this._byId[obj.cid] || this._byId[obj];
    },

    // Get the model at the given index.
    at: function(index) {
      return this.models[index];
    },

    // Return models with matching attributes. Useful for simple cases of
    // `filter`.
    where: function(attrs, first) {
      if (_.isEmpty(attrs)) return first ? void 0 : [];
      return this[first ? 'find' : 'filter'](function(model) {
        for (var key in attrs) {
          if (attrs[key] !== model.get(key)) return false;
        }
        return true;
      });
    },

    // Return the first model with matching attributes. Useful for simple cases
    // of `find`.
    findWhere: function(attrs) {
      return this.where(attrs, true);
    },

    // Force the collection to re-sort itself. You don't need to call this under
    // normal circumstances, as the set will maintain sort order as each item
    // is added.
    sort: function(options) {
      if (!this.comparator) throw new Error('Cannot sort a set without a comparator');
      options || (options = {});

      // Run sort based on type of `comparator`.
      if (_.isString(this.comparator) || this.comparator.length === 1) {
        this.models = this.sortBy(this.comparator, this);
      } else {
        this.models.sort(_.bind(this.comparator, this));
      }

      if (!options.silent) this.trigger('sort', this, options);
      return this;
    },

    // Pluck an attribute from each model in the collection.
    pluck: function(attr) {
      return _.invoke(this.models, 'get', attr);
    },

    // Fetch the default set of models for this collection, resetting the
    // collection when they arrive. If `reset: true` is passed, the response
    // data will be passed through the `reset` method instead of `set`.
    fetch: function(options) {
      options = options ? _.clone(options) : {};
      if (options.parse === void 0) options.parse = true;
      var success = options.success;
      var collection = this;
      options.success = function(resp) {
        var method = options.reset ? 'reset' : 'set';
        collection[method](resp, options);
        if (success) success(collection, resp, options);
        collection.trigger('sync', collection, resp, options);
      };
      wrapError(this, options);
      return this.sync('read', this, options);
    },

    // Create a new instance of a model in this collection. Add the model to the
    // collection immediately, unless `wait: true` is passed, in which case we
    // wait for the server to agree.
    create: function(model, options) {
      options = options ? _.clone(options) : {};
      if (!(model = this._prepareModel(model, options))) return false;
      if (!options.wait) this.add(model, options);
      var collection = this;
      var success = options.success;
      options.success = function(model, resp, options) {
        if (options.wait) collection.add(model, options);
        if (success) success(model, resp, options);
      };
      model.save(null, options);
      return model;
    },

    // **parse** converts a response into a list of models to be added to the
    // collection. The default implementation is just to pass it through.
    parse: function(resp, options) {
      return resp;
    },

    // Create a new collection with an identical list of models as this one.
    clone: function() {
      return new this.constructor(this.models);
    },

    // Private method to reset all internal state. Called when the collection
    // is first initialized or reset.
    _reset: function() {
      this.length = 0;
      this.models = [];
      this._byId  = {};
    },

    // Prepare a hash of attributes (or other model) to be added to this
    // collection.
    _prepareModel: function(attrs, options) {
      if (attrs instanceof Model) {
        if (!attrs.collection) attrs.collection = this;
        return attrs;
      }
      options = options ? _.clone(options) : {};
      options.collection = this;
      var model = new this.model(attrs, options);
      if (!model.validationError) return model;
      this.trigger('invalid', this, model.validationError, options);
      return false;
    },

    // Internal method to sever a model's ties to a collection.
    _removeReference: function(model) {
      if (this === model.collection) delete model.collection;
      model.off('all', this._onModelEvent, this);
    },

    // Internal method called every time a model in the set fires an event.
    // Sets need to update their indexes when models change ids. All other
    // events simply proxy through. "add" and "remove" events that originate
    // in other collections are ignored.
    _onModelEvent: function(event, model, collection, options) {
      if ((event === 'add' || event === 'remove') && collection !== this) return;
      if (event === 'destroy') this.remove(model, options);
      if (model && event === 'change:' + model.idAttribute) {
        delete this._byId[model.previous(model.idAttribute)];
        if (model.id != null) this._byId[model.id] = model;
      }
      this.trigger.apply(this, arguments);
    }

  });

  // Underscore methods that we want to implement on the Collection.
  // 90% of the core usefulness of Backbone Collections is actually implemented
  // right here:
  var methods = ['forEach', 'each', 'map', 'collect', 'reduce', 'foldl',
    'inject', 'reduceRight', 'foldr', 'find', 'detect', 'filter', 'select',
    'reject', 'every', 'all', 'some', 'any', 'include', 'contains', 'invoke',
    'max', 'min', 'toArray', 'size', 'first', 'head', 'take', 'initial', 'rest',
    'tail', 'drop', 'last', 'without', 'difference', 'indexOf', 'shuffle',
    'lastIndexOf', 'isEmpty', 'chain'];

  // Mix in each Underscore method as a proxy to `Collection#models`.
  _.each(methods, function(method) {
    Collection.prototype[method] = function() {
      var args = slice.call(arguments);
      args.unshift(this.models);
      return _[method].apply(_, args);
    };
  });

  // Underscore methods that take a property name as an argument.
  var attributeMethods = ['groupBy', 'countBy', 'sortBy'];

  // Use attributes instead of properties.
  _.each(attributeMethods, function(method) {
    Collection.prototype[method] = function(value, context) {
      var iterator = _.isFunction(value) ? value : function(model) {
        return model.get(value);
      };
      return _[method](this.models, iterator, context);
    };
  });

  // Backbone.View
  // -------------

  // Backbone Views are almost more convention than they are actual code. A View
  // is simply a JavaScript object that represents a logical chunk of UI in the
  // DOM. This might be a single item, an entire list, a sidebar or panel, or
  // even the surrounding frame which wraps your whole app. Defining a chunk of
  // UI as a **View** allows you to define your DOM events declaratively, without
  // having to worry about render order ... and makes it easy for the view to
  // react to specific changes in the state of your models.

  // Creating a Backbone.View creates its initial element outside of the DOM,
  // if an existing element is not provided...
  var View = Backbone.View = function(options) {
    this.cid = _.uniqueId('view');
    options || (options = {});
    _.extend(this, _.pick(options, viewOptions));
    this._ensureElement();
    this.initialize.apply(this, arguments);
    this.delegateEvents();
  };

  // Cached regex to split keys for `delegate`.
  var delegateEventSplitter = /^(\S+)\s*(.*)$/;

  // List of view options to be merged as properties.
  var viewOptions = ['model', 'collection', 'el', 'id', 'attributes', 'className', 'tagName', 'events'];

  // Set up all inheritable **Backbone.View** properties and methods.
  _.extend(View.prototype, Events, {

    // The default `tagName` of a View's element is `"div"`.
    tagName: 'div',

    // jQuery delegate for element lookup, scoped to DOM elements within the
    // current view. This should be preferred to global lookups where possible.
    $: function(selector) {
      return this.$el.find(selector);
    },

    // Initialize is an empty function by default. Override it with your own
    // initialization logic.
    initialize: function(){},

    // **render** is the core function that your view should override, in order
    // to populate its element (`this.el`), with the appropriate HTML. The
    // convention is for **render** to always return `this`.
    render: function() {
      return this;
    },

    // Remove this view by taking the element out of the DOM, and removing any
    // applicable Backbone.Events listeners.
    remove: function() {
      this.$el.remove();
      this.stopListening();
      return this;
    },

    // Change the view's element (`this.el` property), including event
    // re-delegation.
    setElement: function(element, delegate) {
      if (this.$el) this.undelegateEvents();
      this.$el = element instanceof Backbone.$ ? element : Backbone.$(element);
      this.el = this.$el[0];
      if (delegate !== false) this.delegateEvents();
      return this;
    },

    // Set callbacks, where `this.events` is a hash of
    //
    // *{"event selector": "callback"}*
    //
    //     {
    //       'mousedown .title':  'edit',
    //       'click .button':     'save',
    //       'click .open':       function(e) { ... }
    //     }
    //
    // pairs. Callbacks will be bound to the view, with `this` set properly.
    // Uses event delegation for efficiency.
    // Omitting the selector binds the event to `this.el`.
    // This only works for delegate-able events: not `focus`, `blur`, and
    // not `change`, `submit`, and `reset` in Internet Explorer.
    delegateEvents: function(events) {
      if (!(events || (events = _.result(this, 'events')))) return this;
      this.undelegateEvents();
      for (var key in events) {
        var method = events[key];
        if (!_.isFunction(method)) method = this[events[key]];
        if (!method) continue;

        var match = key.match(delegateEventSplitter);
        var eventName = match[1], selector = match[2];
        method = _.bind(method, this);
        eventName += '.delegateEvents' + this.cid;
        if (selector === '') {
          this.$el.on(eventName, method);
        } else {
          this.$el.on(eventName, selector, method);
        }
      }
      return this;
    },

    // Clears all callbacks previously bound to the view with `delegateEvents`.
    // You usually don't need to use this, but may wish to if you have multiple
    // Backbone views attached to the same DOM element.
    undelegateEvents: function() {
      this.$el.off('.delegateEvents' + this.cid);
      return this;
    },

    // Ensure that the View has a DOM element to render into.
    // If `this.el` is a string, pass it through `$()`, take the first
    // matching element, and re-assign it to `el`. Otherwise, create
    // an element from the `id`, `className` and `tagName` properties.
    _ensureElement: function() {
      if (!this.el) {
        var attrs = _.extend({}, _.result(this, 'attributes'));
        if (this.id) attrs.id = _.result(this, 'id');
        if (this.className) attrs['class'] = _.result(this, 'className');
        var $el = Backbone.$('<' + _.result(this, 'tagName') + '>').attr(attrs);
        this.setElement($el, false);
      } else {
        this.setElement(_.result(this, 'el'), false);
      }
    }

  });

  // Backbone.sync
  // -------------

  // Override this function to change the manner in which Backbone persists
  // models to the server. You will be passed the type of request, and the
  // model in question. By default, makes a RESTful Ajax request
  // to the model's `url()`. Some possible customizations could be:
  //
  // * Use `setTimeout` to batch rapid-fire updates into a single request.
  // * Send up the models as XML instead of JSON.
  // * Persist models via WebSockets instead of Ajax.
  //
  // Turn on `Backbone.emulateHTTP` in order to send `PUT` and `DELETE` requests
  // as `POST`, with a `_method` parameter containing the true HTTP method,
  // as well as all requests with the body as `application/x-www-form-urlencoded`
  // instead of `application/json` with the model in a param named `model`.
  // Useful when interfacing with server-side languages like **PHP** that make
  // it difficult to read the body of `PUT` requests.
  Backbone.sync = function(method, model, options) {
    var type = methodMap[method];

    // Default options, unless specified.
    _.defaults(options || (options = {}), {
      emulateHTTP: Backbone.emulateHTTP,
      emulateJSON: Backbone.emulateJSON
    });

    // Default JSON-request options.
    var params = {type: type, dataType: 'json'};

    // Ensure that we have a URL.
    if (!options.url) {
      params.url = _.result(model, 'url') || urlError();
    }

    // Ensure that we have the appropriate request data.
    if (options.data == null && model && (method === 'create' || method === 'update' || method === 'patch')) {
      params.contentType = 'application/json';
      params.data = JSON.stringify(options.attrs || model.toJSON(options));
    }

    // For older servers, emulate JSON by encoding the request into an HTML-form.
    if (options.emulateJSON) {
      params.contentType = 'application/x-www-form-urlencoded';
      params.data = params.data ? {model: params.data} : {};
    }

    // For older servers, emulate HTTP by mimicking the HTTP method with `_method`
    // And an `X-HTTP-Method-Override` header.
    if (options.emulateHTTP && (type === 'PUT' || type === 'DELETE' || type === 'PATCH')) {
      params.type = 'POST';
      if (options.emulateJSON) params.data._method = type;
      var beforeSend = options.beforeSend;
      options.beforeSend = function(xhr) {
        xhr.setRequestHeader('X-HTTP-Method-Override', type);
        if (beforeSend) return beforeSend.apply(this, arguments);
      };
    }

    // Don't process data on a non-GET request.
    if (params.type !== 'GET' && !options.emulateJSON) {
      params.processData = false;
    }

    // If we're sending a `PATCH` request, and we're in an old Internet Explorer
    // that still has ActiveX enabled by default, override jQuery to use that
    // for XHR instead. Remove this line when jQuery supports `PATCH` on IE8.
    if (params.type === 'PATCH' && noXhrPatch) {
      params.xhr = function() {
        return new ActiveXObject("Microsoft.XMLHTTP");
      };
    }

    // Make the request, allowing the user to override any Ajax options.
    var xhr = options.xhr = Backbone.ajax(_.extend(params, options));
    model.trigger('request', model, xhr, options);
    return xhr;
  };

  var noXhrPatch = typeof window !== 'undefined' && !!window.ActiveXObject && !(window.XMLHttpRequest && (new XMLHttpRequest).dispatchEvent);

  // Map from CRUD to HTTP for our default `Backbone.sync` implementation.
  var methodMap = {
    'create': 'POST',
    'update': 'PUT',
    'patch':  'PATCH',
    'delete': 'DELETE',
    'read':   'GET'
  };

  // Set the default implementation of `Backbone.ajax` to proxy through to `$`.
  // Override this if you'd like to use a different library.
  Backbone.ajax = function() {
    return Backbone.$.ajax.apply(Backbone.$, arguments);
  };

  // Backbone.Router
  // ---------------

  // Routers map faux-URLs to actions, and fire events when routes are
  // matched. Creating a new one sets its `routes` hash, if not set statically.
  var Router = Backbone.Router = function(options) {
    options || (options = {});
    if (options.routes) this.routes = options.routes;
    this._bindRoutes();
    this.initialize.apply(this, arguments);
  };

  // Cached regular expressions for matching named param parts and splatted
  // parts of route strings.
  var optionalParam = /\((.*?)\)/g;
  var namedParam    = /(\(\?)?:\w+/g;
  var splatParam    = /\*\w+/g;
  var escapeRegExp  = /[\-{}\[\]+?.,\\\^$|#\s]/g;

  // Set up all inheritable **Backbone.Router** properties and methods.
  _.extend(Router.prototype, Events, {

    // Initialize is an empty function by default. Override it with your own
    // initialization logic.
    initialize: function(){},

    // Manually bind a single named route to a callback. For example:
    //
    //     this.route('search/:query/p:num', 'search', function(query, num) {
    //       ...
    //     });
    //
    route: function(route, name, callback) {
      if (!_.isRegExp(route)) route = this._routeToRegExp(route);
      if (_.isFunction(name)) {
        callback = name;
        name = '';
      }
      if (!callback) callback = this[name];
      var router = this;
      Backbone.history.route(route, function(fragment) {
        var args = router._extractParameters(route, fragment);
        callback && callback.apply(router, args);
        router.trigger.apply(router, ['route:' + name].concat(args));
        router.trigger('route', name, args);
        Backbone.history.trigger('route', router, name, args);
      });
      return this;
    },

    // Simple proxy to `Backbone.history` to save a fragment into the history.
    navigate: function(fragment, options) {
      Backbone.history.navigate(fragment, options);
      return this;
    },

    // Bind all defined routes to `Backbone.history`. We have to reverse the
    // order of the routes here to support behavior where the most general
    // routes can be defined at the bottom of the route map.
    _bindRoutes: function() {
      if (!this.routes) return;
      this.routes = _.result(this, 'routes');
      var route, routes = _.keys(this.routes);
      while ((route = routes.pop()) != null) {
        this.route(route, this.routes[route]);
      }
    },

    // Convert a route string into a regular expression, suitable for matching
    // against the current location hash.
    _routeToRegExp: function(route) {
      route = route.replace(escapeRegExp, '\\$&')
                   .replace(optionalParam, '(?:$1)?')
                   .replace(namedParam, function(match, optional) {
                     return optional ? match : '([^\/]+)';
                   })
                   .replace(splatParam, '(.*?)');
      return new RegExp('^' + route + '$');
    },

    // Given a route, and a URL fragment that it matches, return the array of
    // extracted decoded parameters. Empty or unmatched parameters will be
    // treated as `null` to normalize cross-browser behavior.
    _extractParameters: function(route, fragment) {
      var params = route.exec(fragment).slice(1);
      return _.map(params, function(param) {
        return param ? decodeURIComponent(param) : null;
      });
    }

  });

  // Backbone.History
  // ----------------

  // Handles cross-browser history management, based on either
  // [pushState](http://diveintohtml5.info/history.html) and real URLs, or
  // [onhashchange](https://developer.mozilla.org/en-US/docs/DOM/window.onhashchange)
  // and URL fragments. If the browser supports neither (old IE, natch),
  // falls back to polling.
  var History = Backbone.History = function() {
    this.handlers = [];
    _.bindAll(this, 'checkUrl');

    // Ensure that `History` can be used outside of the browser.
    if (typeof window !== 'undefined') {
      this.location = window.location;
      this.history = window.history;
    }
  };

  // Cached regex for stripping a leading hash/slash and trailing space.
  var routeStripper = /^[#\/]|\s+$/g;

  // Cached regex for stripping leading and trailing slashes.
  var rootStripper = /^\/+|\/+$/g;

  // Cached regex for detecting MSIE.
  var isExplorer = /msie [\w.]+/;

  // Cached regex for removing a trailing slash.
  var trailingSlash = /\/$/;

  // Cached regex for stripping urls of hash and query.
  var pathStripper = /[?#].*$/;

  // Has the history handling already been started?
  History.started = false;

  // Set up all inheritable **Backbone.History** properties and methods.
  _.extend(History.prototype, Events, {

    // The default interval to poll for hash changes, if necessary, is
    // twenty times a second.
    interval: 50,

    // Gets the true hash value. Cannot use location.hash directly due to bug
    // in Firefox where location.hash will always be decoded.
    getHash: function(window) {
      var match = (window || this).location.href.match(/#(.*)$/);
      return match ? match[1] : '';
    },

    // Get the cross-browser normalized URL fragment, either from the URL,
    // the hash, or the override.
    getFragment: function(fragment, forcePushState) {
      if (fragment == null) {
        if (this._hasPushState || !this._wantsHashChange || forcePushState) {
          fragment = this.location.pathname;
          var root = this.root.replace(trailingSlash, '');
          if (!fragment.indexOf(root)) fragment = fragment.slice(root.length);
        } else {
          fragment = this.getHash();
        }
      }
      return fragment.replace(routeStripper, '');
    },

    // Start the hash change handling, returning `true` if the current URL matches
    // an existing route, and `false` otherwise.
    start: function(options) {
      if (History.started) throw new Error("Backbone.history has already been started");
      History.started = true;

      // Figure out the initial configuration. Do we need an iframe?
      // Is pushState desired ... is it available?
      this.options          = _.extend({root: '/'}, this.options, options);
      this.root             = this.options.root;
      this._wantsHashChange = this.options.hashChange !== false;
      this._wantsPushState  = !!this.options.pushState;
      this._hasPushState    = !!(this.options.pushState && this.history && this.history.pushState);
      var fragment          = this.getFragment();
      var docMode           = document.documentMode;
      var oldIE             = (isExplorer.exec(navigator.userAgent.toLowerCase()) && (!docMode || docMode <= 7));

      // Normalize root to always include a leading and trailing slash.
      this.root = ('/' + this.root + '/').replace(rootStripper, '/');

      if (oldIE && this._wantsHashChange) {
        this.iframe = Backbone.$('<iframe src="javascript:0" tabindex="-1" />').hide().appendTo('body')[0].contentWindow;
        this.navigate(fragment);
      }

      // Depending on whether we're using pushState or hashes, and whether
      // 'onhashchange' is supported, determine how we check the URL state.
      if (this._hasPushState) {
        Backbone.$(window).on('popstate', this.checkUrl);
      } else if (this._wantsHashChange && ('onhashchange' in window) && !oldIE) {
        Backbone.$(window).on('hashchange', this.checkUrl);
      } else if (this._wantsHashChange) {
        this._checkUrlInterval = setInterval(this.checkUrl, this.interval);
      }

      // Determine if we need to change the base url, for a pushState link
      // opened by a non-pushState browser.
      this.fragment = fragment;
      var loc = this.location;
      var atRoot = loc.pathname.replace(/[^\/]$/, '$&/') === this.root;

      // Transition from hashChange to pushState or vice versa if both are
      // requested.
      if (this._wantsHashChange && this._wantsPushState) {

        // If we've started off with a route from a `pushState`-enabled
        // browser, but we're currently in a browser that doesn't support it...
        if (!this._hasPushState && !atRoot) {
          this.fragment = this.getFragment(null, true);
          this.location.replace(this.root + this.location.search + '#' + this.fragment);
          // Return immediately as browser will do redirect to new url
          return true;

        // Or if we've started out with a hash-based route, but we're currently
        // in a browser where it could be `pushState`-based instead...
        } else if (this._hasPushState && atRoot && loc.hash) {
          this.fragment = this.getHash().replace(routeStripper, '');
          this.history.replaceState({}, document.title, this.root + this.fragment + loc.search);
        }

      }

      if (!this.options.silent) return this.loadUrl();
    },

    // Disable Backbone.history, perhaps temporarily. Not useful in a real app,
    // but possibly useful for unit testing Routers.
    stop: function() {
      Backbone.$(window).off('popstate', this.checkUrl).off('hashchange', this.checkUrl);
      clearInterval(this._checkUrlInterval);
      History.started = false;
    },

    // Add a route to be tested when the fragment changes. Routes added later
    // may override previous routes.
    route: function(route, callback) {
      this.handlers.unshift({route: route, callback: callback});
    },

    // Checks the current URL to see if it has changed, and if it has,
    // calls `loadUrl`, normalizing across the hidden iframe.
    checkUrl: function(e) {
      var current = this.getFragment();
      if (current === this.fragment && this.iframe) {
        current = this.getFragment(this.getHash(this.iframe));
      }
      if (current === this.fragment) return false;
      if (this.iframe) this.navigate(current);
      this.loadUrl();
    },

    // Attempt to load the current URL fragment. If a route succeeds with a
    // match, returns `true`. If no defined routes matches the fragment,
    // returns `false`.
    loadUrl: function(fragment) {
      fragment = this.fragment = this.getFragment(fragment);
      return _.any(this.handlers, function(handler) {
        if (handler.route.test(fragment)) {
          handler.callback(fragment);
          return true;
        }
      });
    },

    // Save a fragment into the hash history, or replace the URL state if the
    // 'replace' option is passed. You are responsible for properly URL-encoding
    // the fragment in advance.
    //
    // The options object can contain `trigger: true` if you wish to have the
    // route callback be fired (not usually desirable), or `replace: true`, if
    // you wish to modify the current URL without adding an entry to the history.
    navigate: function(fragment, options) {
      if (!History.started) return false;
      if (!options || options === true) options = {trigger: !!options};

      var url = this.root + (fragment = this.getFragment(fragment || ''));

      // Strip the fragment of the query and hash for matching.
      fragment = fragment.replace(pathStripper, '');

      if (this.fragment === fragment) return;
      this.fragment = fragment;

      // Don't include a trailing slash on the root.
      if (fragment === '' && url !== '/') url = url.slice(0, -1);

      // If pushState is available, we use it to set the fragment as a real URL.
      if (this._hasPushState) {
        this.history[options.replace ? 'replaceState' : 'pushState']({}, document.title, url);

      // If hash changes haven't been explicitly disabled, update the hash
      // fragment to store history.
      } else if (this._wantsHashChange) {
        this._updateHash(this.location, fragment, options.replace);
        if (this.iframe && (fragment !== this.getFragment(this.getHash(this.iframe)))) {
          // Opening and closing the iframe tricks IE7 and earlier to push a
          // history entry on hash-tag change.  When replace is true, we don't
          // want this.
          if(!options.replace) this.iframe.document.open().close();
          this._updateHash(this.iframe.location, fragment, options.replace);
        }

      // If you've told us that you explicitly don't want fallback hashchange-
      // based history, then `navigate` becomes a page refresh.
      } else {
        return this.location.assign(url);
      }
      if (options.trigger) return this.loadUrl(fragment);
    },

    // Update the hash location, either replacing the current entry, or adding
    // a new one to the browser history.
    _updateHash: function(location, fragment, replace) {
      if (replace) {
        var href = location.href.replace(/(javascript:|#).*$/, '');
        location.replace(href + '#' + fragment);
      } else {
        // Some browsers require that `hash` contains a leading #.
        location.hash = '#' + fragment;
      }
    }

  });

  // Create the default Backbone.history.
  Backbone.history = new History;

  // Helpers
  // -------

  // Helper function to correctly set up the prototype chain, for subclasses.
  // Similar to `goog.inherits`, but uses a hash of prototype properties and
  // class properties to be extended.
  var extend = function(protoProps, staticProps) {
    var parent = this;
    var child;

    // The constructor function for the new subclass is either defined by you
    // (the "constructor" property in your `extend` definition), or defaulted
    // by us to simply call the parent's constructor.
    if (protoProps && _.has(protoProps, 'constructor')) {
      child = protoProps.constructor;
    } else {
      child = function(){ return parent.apply(this, arguments); };
    }

    // Add static properties to the constructor function, if supplied.
    _.extend(child, parent, staticProps);

    // Set the prototype chain to inherit from `parent`, without calling
    // `parent`'s constructor function.
    var Surrogate = function(){ this.constructor = child; };
    Surrogate.prototype = parent.prototype;
    child.prototype = new Surrogate;

    // Add prototype properties (instance properties) to the subclass,
    // if supplied.
    if (protoProps) _.extend(child.prototype, protoProps);

    // Set a convenience property in case the parent's prototype is needed
    // later.
    child.__super__ = parent.prototype;

    return child;
  };

  // Set up inheritance for the model, collection, router, view and history.
  Model.extend = Collection.extend = Router.extend = View.extend = History.extend = extend;

  // Throw an error when a URL is needed, and none is supplied.
  var urlError = function() {
    throw new Error('A "url" property or function must be specified');
  };

  // Wrap an optional error callback with a fallback error event.
  var wrapError = function(model, options) {
    var error = options.error;
    options.error = function(resp) {
      if (error) error(model, resp, options);
      model.trigger('error', model, resp, options);
    };
  };

  return Backbone;
}));

/**
 * @license RequireJS text 2.0.10 Copyright (c) 2010-2012, The Dojo Foundation All Rights Reserved.
 * Available via the MIT or new BSD license.
 * see: http://github.com/requirejs/text for details
 */
/*jslint regexp: true */
/*global require, XMLHttpRequest, ActiveXObject,
  define, window, process, Packages,
  java, location, Components, FileUtils */

define('text',['module'], function (module) {
    

    var text, fs, Cc, Ci, xpcIsWindows,
        progIds = ['Msxml2.XMLHTTP', 'Microsoft.XMLHTTP', 'Msxml2.XMLHTTP.4.0'],
        xmlRegExp = /^\s*<\?xml(\s)+version=[\'\"](\d)*.(\d)*[\'\"](\s)*\?>/im,
        bodyRegExp = /<body[^>]*>\s*([\s\S]+)\s*<\/body>/im,
        hasLocation = typeof location !== 'undefined' && location.href,
        defaultProtocol = hasLocation && location.protocol && location.protocol.replace(/\:/, ''),
        defaultHostName = hasLocation && location.hostname,
        defaultPort = hasLocation && (location.port || undefined),
        buildMap = {},
        masterConfig = (module.config && module.config()) || {};

    text = {
        version: '2.0.10',

        strip: function (content) {
            //Strips <?xml ...?> declarations so that external SVG and XML
            //documents can be added to a document without worry. Also, if the string
            //is an HTML document, only the part inside the body tag is returned.
            if (content) {
                content = content.replace(xmlRegExp, "");
                var matches = content.match(bodyRegExp);
                if (matches) {
                    content = matches[1];
                }
            } else {
                content = "";
            }
            return content;
        },

        jsEscape: function (content) {
            return content.replace(/(['\\])/g, '\\$1')
                .replace(/[\f]/g, "\\f")
                .replace(/[\b]/g, "\\b")
                .replace(/[\n]/g, "\\n")
                .replace(/[\t]/g, "\\t")
                .replace(/[\r]/g, "\\r")
                .replace(/[\u2028]/g, "\\u2028")
                .replace(/[\u2029]/g, "\\u2029");
        },

        createXhr: masterConfig.createXhr || function () {
            //Would love to dump the ActiveX crap in here. Need IE 6 to die first.
            var xhr, i, progId;
            if (typeof XMLHttpRequest !== "undefined") {
                return new XMLHttpRequest();
            } else if (typeof ActiveXObject !== "undefined") {
                for (i = 0; i < 3; i += 1) {
                    progId = progIds[i];
                    try {
                        xhr = new ActiveXObject(progId);
                    } catch (e) {}

                    if (xhr) {
                        progIds = [progId];  // so faster next time
                        break;
                    }
                }
            }

            return xhr;
        },

        /**
         * Parses a resource name into its component parts. Resource names
         * look like: module/name.ext!strip, where the !strip part is
         * optional.
         * @param {String} name the resource name
         * @returns {Object} with properties "moduleName", "ext" and "strip"
         * where strip is a boolean.
         */
        parseName: function (name) {
            var modName, ext, temp,
                strip = false,
                index = name.indexOf("."),
                isRelative = name.indexOf('./') === 0 ||
                             name.indexOf('../') === 0;

            if (index !== -1 && (!isRelative || index > 1)) {
                modName = name.substring(0, index);
                ext = name.substring(index + 1, name.length);
            } else {
                modName = name;
            }

            temp = ext || modName;
            index = temp.indexOf("!");
            if (index !== -1) {
                //Pull off the strip arg.
                strip = temp.substring(index + 1) === "strip";
                temp = temp.substring(0, index);
                if (ext) {
                    ext = temp;
                } else {
                    modName = temp;
                }
            }

            return {
                moduleName: modName,
                ext: ext,
                strip: strip
            };
        },

        xdRegExp: /^((\w+)\:)?\/\/([^\/\\]+)/,

        /**
         * Is an URL on another domain. Only works for browser use, returns
         * false in non-browser environments. Only used to know if an
         * optimized .js version of a text resource should be loaded
         * instead.
         * @param {String} url
         * @returns Boolean
         */
        useXhr: function (url, protocol, hostname, port) {
            var uProtocol, uHostName, uPort,
                match = text.xdRegExp.exec(url);
            if (!match) {
                return true;
            }
            uProtocol = match[2];
            uHostName = match[3];

            uHostName = uHostName.split(':');
            uPort = uHostName[1];
            uHostName = uHostName[0];

            return (!uProtocol || uProtocol === protocol) &&
                   (!uHostName || uHostName.toLowerCase() === hostname.toLowerCase()) &&
                   ((!uPort && !uHostName) || uPort === port);
        },

        finishLoad: function (name, strip, content, onLoad) {
            content = strip ? text.strip(content) : content;
            if (masterConfig.isBuild) {
                buildMap[name] = content;
            }
            onLoad(content);
        },

        load: function (name, req, onLoad, config) {
            //Name has format: some.module.filext!strip
            //The strip part is optional.
            //if strip is present, then that means only get the string contents
            //inside a body tag in an HTML string. For XML/SVG content it means
            //removing the <?xml ...?> declarations so the content can be inserted
            //into the current doc without problems.

            // Do not bother with the work if a build and text will
            // not be inlined.
            if (config.isBuild && !config.inlineText) {
                onLoad();
                return;
            }

            masterConfig.isBuild = config.isBuild;

            var parsed = text.parseName(name),
                nonStripName = parsed.moduleName +
                    (parsed.ext ? '.' + parsed.ext : ''),
                url = req.toUrl(nonStripName),
                useXhr = (masterConfig.useXhr) ||
                         text.useXhr;

            // Do not load if it is an empty: url
            if (url.indexOf('empty:') === 0) {
                onLoad();
                return;
            }

            //Load the text. Use XHR if possible and in a browser.
            if (!hasLocation || useXhr(url, defaultProtocol, defaultHostName, defaultPort)) {
                text.get(url, function (content) {
                    text.finishLoad(name, parsed.strip, content, onLoad);
                }, function (err) {
                    if (onLoad.error) {
                        onLoad.error(err);
                    }
                });
            } else {
                //Need to fetch the resource across domains. Assume
                //the resource has been optimized into a JS module. Fetch
                //by the module name + extension, but do not include the
                //!strip part to avoid file system issues.
                req([nonStripName], function (content) {
                    text.finishLoad(parsed.moduleName + '.' + parsed.ext,
                                    parsed.strip, content, onLoad);
                });
            }
        },

        write: function (pluginName, moduleName, write, config) {
            if (buildMap.hasOwnProperty(moduleName)) {
                var content = text.jsEscape(buildMap[moduleName]);
                write.asModule(pluginName + "!" + moduleName,
                               "define(function () { return '" +
                                   content +
                               "';});\n");
            }
        },

        writeFile: function (pluginName, moduleName, req, write, config) {
            var parsed = text.parseName(moduleName),
                extPart = parsed.ext ? '.' + parsed.ext : '',
                nonStripName = parsed.moduleName + extPart,
                //Use a '.js' file name so that it indicates it is a
                //script that can be loaded across domains.
                fileName = req.toUrl(parsed.moduleName + extPart) + '.js';

            //Leverage own load() method to load plugin value, but only
            //write out values that do not have the strip argument,
            //to avoid any potential issues with ! in file names.
            text.load(nonStripName, req, function (value) {
                //Use own write() method to construct full module value.
                //But need to create shell that translates writeFile's
                //write() to the right interface.
                var textWrite = function (contents) {
                    return write(fileName, contents);
                };
                textWrite.asModule = function (moduleName, contents) {
                    return write.asModule(moduleName, fileName, contents);
                };

                text.write(pluginName, nonStripName, textWrite, config);
            }, config);
        }
    };

    if (masterConfig.env === 'node' || (!masterConfig.env &&
            typeof process !== "undefined" &&
            process.versions &&
            !!process.versions.node &&
            !process.versions['node-webkit'])) {
        //Using special require.nodeRequire, something added by r.js.
        fs = require.nodeRequire('fs');

        text.get = function (url, callback, errback) {
            try {
                var file = fs.readFileSync(url, 'utf8');
                //Remove BOM (Byte Mark Order) from utf8 files if it is there.
                if (file.indexOf('\uFEFF') === 0) {
                    file = file.substring(1);
                }
                callback(file);
            } catch (e) {
                errback(e);
            }
        };
    } else if (masterConfig.env === 'xhr' || (!masterConfig.env &&
            text.createXhr())) {
        text.get = function (url, callback, errback, headers) {
            var xhr = text.createXhr(), header;
            xhr.open('GET', url, true);

            //Allow plugins direct access to xhr headers
            if (headers) {
                for (header in headers) {
                    if (headers.hasOwnProperty(header)) {
                        xhr.setRequestHeader(header.toLowerCase(), headers[header]);
                    }
                }
            }

            //Allow overrides specified in config
            if (masterConfig.onXhr) {
                masterConfig.onXhr(xhr, url);
            }

            xhr.onreadystatechange = function (evt) {
                var status, err;
                //Do not explicitly handle errors, those should be
                //visible via console output in the browser.
                if (xhr.readyState === 4) {
                    status = xhr.status;
                    if (status > 399 && status < 600) {
                        //An http 4xx or 5xx error. Signal an error.
                        err = new Error(url + ' HTTP status: ' + status);
                        err.xhr = xhr;
                        errback(err);
                    } else {
                        callback(xhr.responseText);
                    }

                    if (masterConfig.onXhrComplete) {
                        masterConfig.onXhrComplete(xhr, url);
                    }
                }
            };
            xhr.send(null);
        };
    } else if (masterConfig.env === 'rhino' || (!masterConfig.env &&
            typeof Packages !== 'undefined' && typeof java !== 'undefined')) {
        //Why Java, why is this so awkward?
        text.get = function (url, callback) {
            var stringBuffer, line,
                encoding = "utf-8",
                file = new java.io.File(url),
                lineSeparator = java.lang.System.getProperty("line.separator"),
                input = new java.io.BufferedReader(new java.io.InputStreamReader(new java.io.FileInputStream(file), encoding)),
                content = '';
            try {
                stringBuffer = new java.lang.StringBuffer();
                line = input.readLine();

                // Byte Order Mark (BOM) - The Unicode Standard, version 3.0, page 324
                // http://www.unicode.org/faq/utf_bom.html

                // Note that when we use utf-8, the BOM should appear as "EF BB BF", but it doesn't due to this bug in the JDK:
                // http://bugs.sun.com/bugdatabase/view_bug.do?bug_id=4508058
                if (line && line.length() && line.charAt(0) === 0xfeff) {
                    // Eat the BOM, since we've already found the encoding on this file,
                    // and we plan to concatenating this buffer with others; the BOM should
                    // only appear at the top of a file.
                    line = line.substring(1);
                }

                if (line !== null) {
                    stringBuffer.append(line);
                }

                while ((line = input.readLine()) !== null) {
                    stringBuffer.append(lineSeparator);
                    stringBuffer.append(line);
                }
                //Make sure we return a JavaScript string and not a Java string.
                content = String(stringBuffer.toString()); //String
            } finally {
                input.close();
            }
            callback(content);
        };
    } else if (masterConfig.env === 'xpconnect' || (!masterConfig.env &&
            typeof Components !== 'undefined' && Components.classes &&
            Components.interfaces)) {
        //Avert your gaze!
        Cc = Components.classes,
        Ci = Components.interfaces;
        Components.utils['import']('resource://gre/modules/FileUtils.jsm');
        xpcIsWindows = ('@mozilla.org/windows-registry-key;1' in Cc);

        text.get = function (url, callback) {
            var inStream, convertStream, fileObj,
                readData = {};

            if (xpcIsWindows) {
                url = url.replace(/\//g, '\\');
            }

            fileObj = new FileUtils.File(url);

            //XPCOM, you so crazy
            try {
                inStream = Cc['@mozilla.org/network/file-input-stream;1']
                           .createInstance(Ci.nsIFileInputStream);
                inStream.init(fileObj, 1, 0, false);

                convertStream = Cc['@mozilla.org/intl/converter-input-stream;1']
                                .createInstance(Ci.nsIConverterInputStream);
                convertStream.init(inStream, "utf-8", inStream.available(),
                Ci.nsIConverterInputStream.DEFAULT_REPLACEMENT_CHARACTER);

                convertStream.readString(inStream.available(), readData);
                convertStream.close();
                inStream.close();
                callback(readData.value);
            } catch (e) {
                throw new Error((fileObj && fileObj.path || '') + ': ' + e);
            }
        };
    }
    return text;
});


define('text!tpl/search.html',[],function () { return '<input type="text" class="<%=className%>" value="" placeholder="<%=placeholder%>">';});


define('text!tpl/search_suggestion.html',[],function () { return '<p id="index-<%=idx%>" class="search-suggestion">\n\n  <strong><%=name%></strong>\n\n  <span class="small">\n    <% if (final) { %>\n    constant\n    <% } else if (itemtype) { %>\n    <%=itemtype%> \n    <% } %>\n\n    <% if (className) { %>\n    in <strong><%=className%></strong>\n    <% } %>\n\n    <% if (is_constructor) { %>\n    <strong><span class="glyphicon glyphicon-star"></span> constructor</strong>\n    <% } %>\n  </span>\n\n</p>';});

/*!
 * typeahead.js 0.10.2
 * https://github.com/twitter/typeahead.js
 * Copyright 2013-2014 Twitter, Inc. and other contributors; Licensed MIT
 */
define('typeahead',[], function() {

//(function($) {


    var _ = {
        isMsie: function() {
            return /(msie|trident)/i.test(navigator.userAgent) ? navigator.userAgent.match(/(msie |rv:)(\d+(.\d+)?)/i)[2] : false;
        },
        isBlankString: function(str) {
            return !str || /^\s*$/.test(str);
        },
        escapeRegExChars: function(str) {
            return str.replace(/[\-\[\]\/\{\}\(\)\*\+\?\.\\\^\$\|]/g, "\\$&");
        },
        isString: function(obj) {
            return typeof obj === "string";
        },
        isNumber: function(obj) {
            return typeof obj === "number";
        },
        isArray: $.isArray,
        isFunction: $.isFunction,
        isObject: $.isPlainObject,
        isUndefined: function(obj) {
            return typeof obj === "undefined";
        },
        bind: $.proxy,
        each: function(collection, cb) {
            $.each(collection, reverseArgs);
            function reverseArgs(index, value) {
                return cb(value, index);
            }
        },
        map: $.map,
        filter: $.grep,
        every: function(obj, test) {
            var result = true;
            if (!obj) {
                return result;
            }
            $.each(obj, function(key, val) {
                if (!(result = test.call(null, val, key, obj))) {
                    return false;
                }
            });
            return !!result;
        },
        some: function(obj, test) {
            var result = false;
            if (!obj) {
                return result;
            }
            $.each(obj, function(key, val) {
                if (result = test.call(null, val, key, obj)) {
                    return false;
                }
            });
            return !!result;
        },
        mixin: $.extend,
        getUniqueId: function() {
            var counter = 0;
            return function() {
                return counter++;
            };
        }(),
        templatify: function templatify(obj) {
            return $.isFunction(obj) ? obj : template;
            function template() {
                return String(obj);
            }
        },
        defer: function(fn) {
            setTimeout(fn, 0);
        },
        debounce: function(func, wait, immediate) {
            var timeout, result;
            return function() {
                var context = this, args = arguments, later, callNow;
                later = function() {
                    timeout = null;
                    if (!immediate) {
                        result = func.apply(context, args);
                    }
                };
                callNow = immediate && !timeout;
                clearTimeout(timeout);
                timeout = setTimeout(later, wait);
                if (callNow) {
                    result = func.apply(context, args);
                }
                return result;
            };
        },
        throttle: function(func, wait) {
            var context, args, timeout, result, previous, later;
            previous = 0;
            later = function() {
                previous = new Date();
                timeout = null;
                result = func.apply(context, args);
            };
            return function() {
                var now = new Date(), remaining = wait - (now - previous);
                context = this;
                args = arguments;
                if (remaining <= 0) {
                    clearTimeout(timeout);
                    timeout = null;
                    previous = now;
                    result = func.apply(context, args);
                } else if (!timeout) {
                    timeout = setTimeout(later, remaining);
                }
                return result;
            };
        },
        noop: function() {}
    };
    var VERSION = "0.10.2";
    var tokenizers = function(root) {
        return {
            nonword: nonword,
            whitespace: whitespace,
            obj: {
                nonword: getObjTokenizer(nonword),
                whitespace: getObjTokenizer(whitespace)
            }
        };
        function whitespace(s) {
            return s.split(/\s+/);
        }
        function nonword(s) {
            return s.split(/\W+/);
        }
        function getObjTokenizer(tokenizer) {
            return function setKey(key) {
                return function tokenize(o) {
                    return tokenizer(o[key]);
                };
            };
        }
    }();
    var LruCache = function() {
        function LruCache(maxSize) {
            this.maxSize = maxSize || 100;
            this.size = 0;
            this.hash = {};
            this.list = new List();
        }
        _.mixin(LruCache.prototype, {
            set: function set(key, val) {
                var tailItem = this.list.tail, node;
                if (this.size >= this.maxSize) {
                    this.list.remove(tailItem);
                    delete this.hash[tailItem.key];
                }
                if (node = this.hash[key]) {
                    node.val = val;
                    this.list.moveToFront(node);
                } else {
                    node = new Node(key, val);
                    this.list.add(node);
                    this.hash[key] = node;
                    this.size++;
                }
            },
            get: function get(key) {
                var node = this.hash[key];
                if (node) {
                    this.list.moveToFront(node);
                    return node.val;
                }
            }
        });
        function List() {
            this.head = this.tail = null;
        }
        _.mixin(List.prototype, {
            add: function add(node) {
                if (this.head) {
                    node.next = this.head;
                    this.head.prev = node;
                }
                this.head = node;
                this.tail = this.tail || node;
            },
            remove: function remove(node) {
                node.prev ? node.prev.next = node.next : this.head = node.next;
                node.next ? node.next.prev = node.prev : this.tail = node.prev;
            },
            moveToFront: function(node) {
                this.remove(node);
                this.add(node);
            }
        });
        function Node(key, val) {
            this.key = key;
            this.val = val;
            this.prev = this.next = null;
        }
        return LruCache;
    }();
    var PersistentStorage = function() {
        var ls, methods;
        try {
            ls = window.localStorage;
            ls.setItem("~~~", "!");
            ls.removeItem("~~~");
        } catch (err) {
            ls = null;
        }
        function PersistentStorage(namespace) {
            this.prefix = [ "__", namespace, "__" ].join("");
            this.ttlKey = "__ttl__";
            this.keyMatcher = new RegExp("^" + this.prefix);
        }
        if (ls && window.JSON) {
            methods = {
                _prefix: function(key) {
                    return this.prefix + key;
                },
                _ttlKey: function(key) {
                    return this._prefix(key) + this.ttlKey;
                },
                get: function(key) {
                    if (this.isExpired(key)) {
                        this.remove(key);
                    }
                    return decode(ls.getItem(this._prefix(key)));
                },
                set: function(key, val, ttl) {
                    if (_.isNumber(ttl)) {
                        ls.setItem(this._ttlKey(key), encode(now() + ttl));
                    } else {
                        ls.removeItem(this._ttlKey(key));
                    }
                    return ls.setItem(this._prefix(key), encode(val));
                },
                remove: function(key) {
                    ls.removeItem(this._ttlKey(key));
                    ls.removeItem(this._prefix(key));
                    return this;
                },
                clear: function() {
                    var i, key, keys = [], len = ls.length;
                    for (i = 0; i < len; i++) {
                        if ((key = ls.key(i)).match(this.keyMatcher)) {
                            keys.push(key.replace(this.keyMatcher, ""));
                        }
                    }
                    for (i = keys.length; i--; ) {
                        this.remove(keys[i]);
                    }
                    return this;
                },
                isExpired: function(key) {
                    var ttl = decode(ls.getItem(this._ttlKey(key)));
                    return _.isNumber(ttl) && now() > ttl ? true : false;
                }
            };
        } else {
            methods = {
                get: _.noop,
                set: _.noop,
                remove: _.noop,
                clear: _.noop,
                isExpired: _.noop
            };
        }
        _.mixin(PersistentStorage.prototype, methods);
        return PersistentStorage;
        function now() {
            return new Date().getTime();
        }
        function encode(val) {
            return JSON.stringify(_.isUndefined(val) ? null : val);
        }
        function decode(val) {
            return JSON.parse(val);
        }
    }();
    var Transport = function() {
        var pendingRequestsCount = 0, pendingRequests = {}, maxPendingRequests = 6, requestCache = new LruCache(10);
        function Transport(o) {
            o = o || {};
            this._send = o.transport ? callbackToDeferred(o.transport) : $.ajax;
            this._get = o.rateLimiter ? o.rateLimiter(this._get) : this._get;
        }
        Transport.setMaxPendingRequests = function setMaxPendingRequests(num) {
            maxPendingRequests = num;
        };
        Transport.resetCache = function clearCache() {
            requestCache = new LruCache(10);
        };
        _.mixin(Transport.prototype, {
            _get: function(url, o, cb) {
                var that = this, jqXhr;
                if (jqXhr = pendingRequests[url]) {
                    jqXhr.done(done).fail(fail);
                } else if (pendingRequestsCount < maxPendingRequests) {
                    pendingRequestsCount++;
                    pendingRequests[url] = this._send(url, o).done(done).fail(fail).always(always);
                } else {
                    this.onDeckRequestArgs = [].slice.call(arguments, 0);
                }
                function done(resp) {
                    cb && cb(null, resp);
                    requestCache.set(url, resp);
                }
                function fail() {
                    cb && cb(true);
                }
                function always() {
                    pendingRequestsCount--;
                    delete pendingRequests[url];
                    if (that.onDeckRequestArgs) {
                        that._get.apply(that, that.onDeckRequestArgs);
                        that.onDeckRequestArgs = null;
                    }
                }
            },
            get: function(url, o, cb) {
                var resp;
                if (_.isFunction(o)) {
                    cb = o;
                    o = {};
                }
                if (resp = requestCache.get(url)) {
                    _.defer(function() {
                        cb && cb(null, resp);
                    });
                } else {
                    this._get(url, o, cb);
                }
                return !!resp;
            }
        });
        return Transport;
        function callbackToDeferred(fn) {
            return function customSendWrapper(url, o) {
                var deferred = $.Deferred();
                fn(url, o, onSuccess, onError);
                return deferred;
                function onSuccess(resp) {
                    _.defer(function() {
                        deferred.resolve(resp);
                    });
                }
                function onError(err) {
                    _.defer(function() {
                        deferred.reject(err);
                    });
                }
            };
        }
    }();
    var SearchIndex = function() {
        function SearchIndex(o) {
            o = o || {};
            if (!o.datumTokenizer || !o.queryTokenizer) {
                $.error("datumTokenizer and queryTokenizer are both required");
            }
            this.datumTokenizer = o.datumTokenizer;
            this.queryTokenizer = o.queryTokenizer;
            this.reset();
        }
        _.mixin(SearchIndex.prototype, {
            bootstrap: function bootstrap(o) {
                this.datums = o.datums;
                this.trie = o.trie;
            },
            add: function(data) {
                var that = this;
                data = _.isArray(data) ? data : [ data ];
                _.each(data, function(datum) {
                    var id, tokens;
                    id = that.datums.push(datum) - 1;
                    tokens = normalizeTokens(that.datumTokenizer(datum));
                    _.each(tokens, function(token) {
                        var node, chars, ch;
                        node = that.trie;
                        chars = token.split("");
                        while (ch = chars.shift()) {
                            node = node.children[ch] || (node.children[ch] = newNode());
                            node.ids.push(id);
                        }
                    });
                });
            },
            get: function get(query) {
                var that = this, tokens, matches;
                tokens = normalizeTokens(this.queryTokenizer(query));
                _.each(tokens, function(token) {
                    var node, chars, ch, ids;
                    if (matches && matches.length === 0) {
                        return false;
                    }
                    node = that.trie;
                    chars = token.split("");
                    while (node && (ch = chars.shift())) {
                        node = node.children[ch];
                    }
                    if (node && chars.length === 0) {
                        ids = node.ids.slice(0);
                        matches = matches ? getIntersection(matches, ids) : ids;
                    } else {
                        matches = [];
                        return false;
                    }
                });
                return matches ? _.map(unique(matches), function(id) {
                    return that.datums[id];
                }) : [];
            },
            reset: function reset() {
                this.datums = [];
                this.trie = newNode();
            },
            serialize: function serialize() {
                return {
                    datums: this.datums,
                    trie: this.trie
                };
            }
        });
        return SearchIndex;
        function normalizeTokens(tokens) {
            tokens = _.filter(tokens, function(token) {
                return !!token;
            });
            tokens = _.map(tokens, function(token) {
                return token.toLowerCase();
            });
            return tokens;
        }
        function newNode() {
            return {
                ids: [],
                children: {}
            };
        }
        function unique(array) {
            var seen = {}, uniques = [];
            for (var i = 0; i < array.length; i++) {
                if (!seen[array[i]]) {
                    seen[array[i]] = true;
                    uniques.push(array[i]);
                }
            }
            return uniques;
        }
        function getIntersection(arrayA, arrayB) {
            var ai = 0, bi = 0, intersection = [];
            arrayA = arrayA.sort(compare);
            arrayB = arrayB.sort(compare);
            while (ai < arrayA.length && bi < arrayB.length) {
                if (arrayA[ai] < arrayB[bi]) {
                    ai++;
                } else if (arrayA[ai] > arrayB[bi]) {
                    bi++;
                } else {
                    intersection.push(arrayA[ai]);
                    ai++;
                    bi++;
                }
            }
            return intersection;
            function compare(a, b) {
                return a - b;
            }
        }
    }();
    var oParser = function() {
        return {
            local: getLocal,
            prefetch: getPrefetch,
            remote: getRemote
        };
        function getLocal(o) {
            return o.local || null;
        }
        function getPrefetch(o) {
            var prefetch, defaults;
            defaults = {
                url: null,
                thumbprint: "",
                ttl: 24 * 60 * 60 * 1e3,
                filter: null,
                ajax: {}
            };
            if (prefetch = o.prefetch || null) {
                prefetch = _.isString(prefetch) ? {
                    url: prefetch
                } : prefetch;
                prefetch = _.mixin(defaults, prefetch);
                prefetch.thumbprint = VERSION + prefetch.thumbprint;
                prefetch.ajax.type = prefetch.ajax.type || "GET";
                prefetch.ajax.dataType = prefetch.ajax.dataType || "json";
                !prefetch.url && $.error("prefetch requires url to be set");
            }
            return prefetch;
        }
        function getRemote(o) {
            var remote, defaults;
            defaults = {
                url: null,
                wildcard: "%QUERY",
                replace: null,
                rateLimitBy: "debounce",
                rateLimitWait: 300,
                send: null,
                filter: null,
                ajax: {}
            };
            if (remote = o.remote || null) {
                remote = _.isString(remote) ? {
                    url: remote
                } : remote;
                remote = _.mixin(defaults, remote);
                remote.rateLimiter = /^throttle$/i.test(remote.rateLimitBy) ? byThrottle(remote.rateLimitWait) : byDebounce(remote.rateLimitWait);
                remote.ajax.type = remote.ajax.type || "GET";
                remote.ajax.dataType = remote.ajax.dataType || "json";
                delete remote.rateLimitBy;
                delete remote.rateLimitWait;
                !remote.url && $.error("remote requires url to be set");
            }
            return remote;
            function byDebounce(wait) {
                return function(fn) {
                    return _.debounce(fn, wait);
                };
            }
            function byThrottle(wait) {
                return function(fn) {
                    return _.throttle(fn, wait);
                };
            }
        }
    }();
    (function(root) {
        var old, keys;
        old = root.Bloodhound;
        keys = {
            data: "data",
            protocol: "protocol",
            thumbprint: "thumbprint"
        };
        root.Bloodhound = Bloodhound;
        function Bloodhound(o) {
            if (!o || !o.local && !o.prefetch && !o.remote) {
                $.error("one of local, prefetch, or remote is required");
            }
            this.limit = o.limit || 5;
            this.sorter = getSorter(o.sorter);
            this.dupDetector = o.dupDetector || ignoreDuplicates;
            this.local = oParser.local(o);
            this.prefetch = oParser.prefetch(o);
            this.remote = oParser.remote(o);
            this.cacheKey = this.prefetch ? this.prefetch.cacheKey || this.prefetch.url : null;
            this.index = new SearchIndex({
                datumTokenizer: o.datumTokenizer,
                queryTokenizer: o.queryTokenizer
            });
            this.storage = this.cacheKey ? new PersistentStorage(this.cacheKey) : null;
        }
        Bloodhound.noConflict = function noConflict() {
            root.Bloodhound = old;
            return Bloodhound;
        };
        Bloodhound.tokenizers = tokenizers;
        _.mixin(Bloodhound.prototype, {
            _loadPrefetch: function loadPrefetch(o) {
                var that = this, serialized, deferred;
                if (serialized = this._readFromStorage(o.thumbprint)) {
                    this.index.bootstrap(serialized);
                    deferred = $.Deferred().resolve();
                } else {
                    deferred = $.ajax(o.url, o.ajax).done(handlePrefetchResponse);
                }
                return deferred;
                function handlePrefetchResponse(resp) {
                    that.clear();
                    that.add(o.filter ? o.filter(resp) : resp);
                    that._saveToStorage(that.index.serialize(), o.thumbprint, o.ttl);
                }
            },
            _getFromRemote: function getFromRemote(query, cb) {
                var that = this, url, uriEncodedQuery;
                query = query || "";
                uriEncodedQuery = encodeURIComponent(query);
                url = this.remote.replace ? this.remote.replace(this.remote.url, query) : this.remote.url.replace(this.remote.wildcard, uriEncodedQuery);
                return this.transport.get(url, this.remote.ajax, handleRemoteResponse);
                function handleRemoteResponse(err, resp) {
                    err ? cb([]) : cb(that.remote.filter ? that.remote.filter(resp) : resp);
                }
            },
            _saveToStorage: function saveToStorage(data, thumbprint, ttl) {
                if (this.storage) {
                    this.storage.set(keys.data, data, ttl);
                    this.storage.set(keys.protocol, location.protocol, ttl);
                    this.storage.set(keys.thumbprint, thumbprint, ttl);
                }
            },
            _readFromStorage: function readFromStorage(thumbprint) {
                var stored = {}, isExpired;
                if (this.storage) {
                    stored.data = this.storage.get(keys.data);
                    stored.protocol = this.storage.get(keys.protocol);
                    stored.thumbprint = this.storage.get(keys.thumbprint);
                }
                isExpired = stored.thumbprint !== thumbprint || stored.protocol !== location.protocol;
                return stored.data && !isExpired ? stored.data : null;
            },
            _initialize: function initialize() {
                var that = this, local = this.local, deferred;
                deferred = this.prefetch ? this._loadPrefetch(this.prefetch) : $.Deferred().resolve();
                local && deferred.done(addLocalToIndex);
                this.transport = this.remote ? new Transport(this.remote) : null;
                return this.initPromise = deferred.promise();
                function addLocalToIndex() {
                    that.add(_.isFunction(local) ? local() : local);
                }
            },
            initialize: function initialize(force) {
                return !this.initPromise || force ? this._initialize() : this.initPromise;
            },
            add: function add(data) {
                this.index.add(data);
            },
            get: function get(query, cb) {
                var that = this, matches = [], cacheHit = false;
                matches = this.index.get(query);
                matches = this.sorter(matches).slice(0, this.limit);
                if (matches.length < this.limit && this.transport) {
                    cacheHit = this._getFromRemote(query, returnRemoteMatches);
                }
                if (!cacheHit) {
                    (matches.length > 0 || !this.transport) && cb && cb(matches);
                }
                function returnRemoteMatches(remoteMatches) {
                    var matchesWithBackfill = matches.slice(0);
                    _.each(remoteMatches, function(remoteMatch) {
                        var isDuplicate;
                        isDuplicate = _.some(matchesWithBackfill, function(match) {
                            return that.dupDetector(remoteMatch, match);
                        });
                        !isDuplicate && matchesWithBackfill.push(remoteMatch);
                        return matchesWithBackfill.length < that.limit;
                    });
                    cb && cb(that.sorter(matchesWithBackfill));
                }
            },
            clear: function clear() {
                this.index.reset();
            },
            clearPrefetchCache: function clearPrefetchCache() {
                this.storage && this.storage.clear();
            },
            clearRemoteCache: function clearRemoteCache() {
                this.transport && Transport.resetCache();
            },
            ttAdapter: function ttAdapter() {
                return _.bind(this.get, this);
            }
        });
        return Bloodhound;
        function getSorter(sortFn) {
            return _.isFunction(sortFn) ? sort : noSort;
            function sort(array) {
                return array.sort(sortFn);
            }
            function noSort(array) {
                return array;
            }
        }
        function ignoreDuplicates() {
            return false;
        }
    })(this);
    var html = {
        wrapper: '<span class="twitter-typeahead"></span>',
        dropdown: '<span class="tt-dropdown-menu"></span>',
        dataset: '<div class="tt-dataset-%CLASS%"></div>',
        suggestions: '<span class="tt-suggestions"></span>',
        suggestion: '<div class="tt-suggestion"></div>'
    };
    var css = {
        wrapper: {
            position: "relative",
            display: "inline-block"
        },
        hint: {
            position: "absolute",
            top: "0",
            left: "0",
            borderColor: "transparent",
            boxShadow: "none"
        },
        input: {
            position: "relative",
            verticalAlign: "top",
            backgroundColor: "transparent"
        },
        inputWithNoHint: {
            position: "relative",
            verticalAlign: "top"
        },
        dropdown: {
            position: "absolute",
            top: "100%",
            left: "0",
            zIndex: "100",
            display: "none"
        },
        suggestions: {
            display: "block"
        },
        suggestion: {
            whiteSpace: "nowrap",
            cursor: "pointer"
        },
        suggestionChild: {
            whiteSpace: "normal"
        },
        ltr: {
            left: "0",
            right: "auto"
        },
        rtl: {
            left: "auto",
            right: " 0"
        }
    };
    if (_.isMsie()) {
        _.mixin(css.input, {
            backgroundImage: "url(data:image/gif;base64,R0lGODlhAQABAIAAAAAAAP///yH5BAEAAAAALAAAAAABAAEAAAIBRAA7)"
        });
    }
    if (_.isMsie() && _.isMsie() <= 7) {
        _.mixin(css.input, {
            marginTop: "-1px"
        });
    }
    var EventBus = function() {
        var namespace = "typeahead:";
        function EventBus(o) {
            if (!o || !o.el) {
                $.error("EventBus initialized without el");
            }
            this.$el = $(o.el);
        }
        _.mixin(EventBus.prototype, {
            trigger: function(type) {
                var args = [].slice.call(arguments, 1);
                this.$el.trigger(namespace + type, args);
            }
        });
        return EventBus;
    }();
    var EventEmitter = function() {
        var splitter = /\s+/, nextTick = getNextTick();
        return {
            onSync: onSync,
            onAsync: onAsync,
            off: off,
            trigger: trigger
        };
        function on(method, types, cb, context) {
            var type;
            if (!cb) {
                return this;
            }
            types = types.split(splitter);
            cb = context ? bindContext(cb, context) : cb;
            this._callbacks = this._callbacks || {};
            while (type = types.shift()) {
                this._callbacks[type] = this._callbacks[type] || {
                    sync: [],
                    async: []
                };
                this._callbacks[type][method].push(cb);
            }
            return this;
        }
        function onAsync(types, cb, context) {
            return on.call(this, "async", types, cb, context);
        }
        function onSync(types, cb, context) {
            return on.call(this, "sync", types, cb, context);
        }
        function off(types) {
            var type;
            if (!this._callbacks) {
                return this;
            }
            types = types.split(splitter);
            while (type = types.shift()) {
                delete this._callbacks[type];
            }
            return this;
        }
        function trigger(types) {
            var type, callbacks, args, syncFlush, asyncFlush;
            if (!this._callbacks) {
                return this;
            }
            types = types.split(splitter);
            args = [].slice.call(arguments, 1);
            while ((type = types.shift()) && (callbacks = this._callbacks[type])) {
                syncFlush = getFlush(callbacks.sync, this, [ type ].concat(args));
                asyncFlush = getFlush(callbacks.async, this, [ type ].concat(args));
                syncFlush() && nextTick(asyncFlush);
            }
            return this;
        }
        function getFlush(callbacks, context, args) {
            return flush;
            function flush() {
                var cancelled;
                for (var i = 0; !cancelled && i < callbacks.length; i += 1) {
                    cancelled = callbacks[i].apply(context, args) === false;
                }
                return !cancelled;
            }
        }
        function getNextTick() {
            var nextTickFn;
            if (window.setImmediate) {
                nextTickFn = function nextTickSetImmediate(fn) {
                    setImmediate(function() {
                        fn();
                    });
                };
            } else {
                nextTickFn = function nextTickSetTimeout(fn) {
                    setTimeout(function() {
                        fn();
                    }, 0);
                };
            }
            return nextTickFn;
        }
        function bindContext(fn, context) {
            return fn.bind ? fn.bind(context) : function() {
                fn.apply(context, [].slice.call(arguments, 0));
            };
        }
    }();
    var highlight = function(doc) {
        var defaults = {
            node: null,
            pattern: null,
            tagName: "strong",
            className: null,
            wordsOnly: false,
            caseSensitive: false
        };
        return function hightlight(o) {
            var regex;
            o = _.mixin({}, defaults, o);
            if (!o.node || !o.pattern) {
                return;
            }
            o.pattern = _.isArray(o.pattern) ? o.pattern : [ o.pattern ];
            regex = getRegex(o.pattern, o.caseSensitive, o.wordsOnly);
            traverse(o.node, hightlightTextNode);
            function hightlightTextNode(textNode) {
                var match, patternNode;
                if (match = regex.exec(textNode.data)) {
                    wrapperNode = doc.createElement(o.tagName);
                    o.className && (wrapperNode.className = o.className);
                    patternNode = textNode.splitText(match.index);
                    patternNode.splitText(match[0].length);
                    wrapperNode.appendChild(patternNode.cloneNode(true));
                    textNode.parentNode.replaceChild(wrapperNode, patternNode);
                }
                return !!match;
            }
            function traverse(el, hightlightTextNode) {
                var childNode, TEXT_NODE_TYPE = 3;
                for (var i = 0; i < el.childNodes.length; i++) {
                    childNode = el.childNodes[i];
                    if (childNode.nodeType === TEXT_NODE_TYPE) {
                        i += hightlightTextNode(childNode) ? 1 : 0;
                    } else {
                        traverse(childNode, hightlightTextNode);
                    }
                }
            }
        };
        function getRegex(patterns, caseSensitive, wordsOnly) {
            var escapedPatterns = [], regexStr;
            for (var i = 0; i < patterns.length; i++) {
                escapedPatterns.push(_.escapeRegExChars(patterns[i]));
            }
            regexStr = wordsOnly ? "\\b(" + escapedPatterns.join("|") + ")\\b" : "(" + escapedPatterns.join("|") + ")";
            return caseSensitive ? new RegExp(regexStr) : new RegExp(regexStr, "i");
        }
    }(window.document);
    var Input = function() {
        var specialKeyCodeMap;
        specialKeyCodeMap = {
            9: "tab",
            27: "esc",
            37: "left",
            39: "right",
            13: "enter",
            38: "up",
            40: "down"
        };
        function Input(o) {
            var that = this, onBlur, onFocus, onKeydown, onInput;
            o = o || {};
            if (!o.input) {
                $.error("input is missing");
            }
            onBlur = _.bind(this._onBlur, this);
            onFocus = _.bind(this._onFocus, this);
            onKeydown = _.bind(this._onKeydown, this);
            onInput = _.bind(this._onInput, this);
            this.$hint = $(o.hint);
            this.$input = $(o.input).on("blur.tt", onBlur).on("focus.tt", onFocus).on("keydown.tt", onKeydown);
            if (this.$hint.length === 0) {
                this.setHint = this.getHint = this.clearHint = this.clearHintIfInvalid = _.noop;
            }
            if (!_.isMsie()) {
                this.$input.on("input.tt", onInput);
            } else {
                this.$input.on("keydown.tt keypress.tt cut.tt paste.tt", function($e) {
                    if (specialKeyCodeMap[$e.which || $e.keyCode]) {
                        return;
                    }
                    _.defer(_.bind(that._onInput, that, $e));
                });
            }
            this.query = this.$input.val();
            this.$overflowHelper = buildOverflowHelper(this.$input);
        }
        Input.normalizeQuery = function(str) {
            return (str || "").replace(/^\s*/g, "").replace(/\s{2,}/g, " ");
        };
        _.mixin(Input.prototype, EventEmitter, {
            _onBlur: function onBlur() {
                this.resetInputValue();
                this.trigger("blurred");
            },
            _onFocus: function onFocus() {
                this.trigger("focused");
            },
            _onKeydown: function onKeydown($e) {
                var keyName = specialKeyCodeMap[$e.which || $e.keyCode];
                this._managePreventDefault(keyName, $e);
                if (keyName && this._shouldTrigger(keyName, $e)) {
                    this.trigger(keyName + "Keyed", $e);
                }
            },
            _onInput: function onInput() {
                this._checkInputValue();
            },
            _managePreventDefault: function managePreventDefault(keyName, $e) {
                var preventDefault, hintValue, inputValue;
                switch (keyName) {
                  case "tab":
                    hintValue = this.getHint();
                    inputValue = this.getInputValue();
                    preventDefault = hintValue && hintValue !== inputValue && !withModifier($e);
                    break;

                  case "up":
                  case "down":
                    preventDefault = !withModifier($e);
                    break;

                  default:
                    preventDefault = false;
                }
                preventDefault && $e.preventDefault();
            },
            _shouldTrigger: function shouldTrigger(keyName, $e) {
                var trigger;
                switch (keyName) {
                  case "tab":
                    trigger = !withModifier($e);
                    break;

                  default:
                    trigger = true;
                }
                return trigger;
            },
            _checkInputValue: function checkInputValue() {
                var inputValue, areEquivalent, hasDifferentWhitespace;
                inputValue = this.getInputValue();
                areEquivalent = areQueriesEquivalent(inputValue, this.query);
                hasDifferentWhitespace = areEquivalent ? this.query.length !== inputValue.length : false;
                if (!areEquivalent) {
                    this.trigger("queryChanged", this.query = inputValue);
                } else if (hasDifferentWhitespace) {
                    this.trigger("whitespaceChanged", this.query);
                }
            },
            focus: function focus() {
                this.$input.focus();
            },
            blur: function blur() {
                this.$input.blur();
            },
            getQuery: function getQuery() {
                return this.query;
            },
            setQuery: function setQuery(query) {
                this.query = query;
            },
            getInputValue: function getInputValue() {
                return this.$input.val();
            },
            setInputValue: function setInputValue(value, silent) {
                this.$input.val(value);
                silent ? this.clearHint() : this._checkInputValue();
            },
            resetInputValue: function resetInputValue() {
                this.setInputValue(this.query, true);
            },
            getHint: function getHint() {
                return this.$hint.val();
            },
            setHint: function setHint(value) {
                this.$hint.val(value);
            },
            clearHint: function clearHint() {
                this.setHint("");
            },
            clearHintIfInvalid: function clearHintIfInvalid() {
                var val, hint, valIsPrefixOfHint, isValid;
                val = this.getInputValue();
                hint = this.getHint();
                valIsPrefixOfHint = val !== hint && hint.indexOf(val) === 0;
                isValid = val !== "" && valIsPrefixOfHint && !this.hasOverflow();
                !isValid && this.clearHint();
            },
            getLanguageDirection: function getLanguageDirection() {
                return (this.$input.css("direction") || "ltr").toLowerCase();
            },
            hasOverflow: function hasOverflow() {
                var constraint = this.$input.width() - 2;
                this.$overflowHelper.text(this.getInputValue());
                return this.$overflowHelper.width() >= constraint;
            },
            isCursorAtEnd: function() {
                var valueLength, selectionStart, range;
                valueLength = this.$input.val().length;
                selectionStart = this.$input[0].selectionStart;
                if (_.isNumber(selectionStart)) {
                    return selectionStart === valueLength;
                } else if (document.selection) {
                    range = document.selection.createRange();
                    range.moveStart("character", -valueLength);
                    return valueLength === range.text.length;
                }
                return true;
            },
            destroy: function destroy() {
                this.$hint.off(".tt");
                this.$input.off(".tt");
                this.$hint = this.$input = this.$overflowHelper = null;
            }
        });
        return Input;
        function buildOverflowHelper($input) {
            return $('<pre aria-hidden="true"></pre>').css({
                position: "absolute",
                visibility: "hidden",
                whiteSpace: "pre",
                fontFamily: $input.css("font-family"),
                fontSize: $input.css("font-size"),
                fontStyle: $input.css("font-style"),
                fontVariant: $input.css("font-variant"),
                fontWeight: $input.css("font-weight"),
                wordSpacing: $input.css("word-spacing"),
                letterSpacing: $input.css("letter-spacing"),
                textIndent: $input.css("text-indent"),
                textRendering: $input.css("text-rendering"),
                textTransform: $input.css("text-transform")
            }).insertAfter($input);
        }
        function areQueriesEquivalent(a, b) {
            return Input.normalizeQuery(a) === Input.normalizeQuery(b);
        }
        function withModifier($e) {
            return $e.altKey || $e.ctrlKey || $e.metaKey || $e.shiftKey;
        }
    }();
    var Dataset = function() {
        var datasetKey = "ttDataset", valueKey = "ttValue", datumKey = "ttDatum";
        function Dataset(o) {
            o = o || {};
            o.templates = o.templates || {};
            if (!o.source) {
                $.error("missing source");
            }
            if (o.name && !isValidName(o.name)) {
                $.error("invalid dataset name: " + o.name);
            }
            this.query = null;
            this.highlight = !!o.highlight;
            this.name = o.name || _.getUniqueId();
            this.source = o.source;
            this.displayFn = getDisplayFn(o.display || o.displayKey);
            this.templates = getTemplates(o.templates, this.displayFn);
            this.$el = $(html.dataset.replace("%CLASS%", this.name));
        }
        Dataset.extractDatasetName = function extractDatasetName(el) {
            return $(el).data(datasetKey);
        };
        Dataset.extractValue = function extractDatum(el) {
            return $(el).data(valueKey);
        };
        Dataset.extractDatum = function extractDatum(el) {
            return $(el).data(datumKey);
        };
        _.mixin(Dataset.prototype, EventEmitter, {
            _render: function render(query, suggestions) {
                if (!this.$el) {
                    return;
                }
                var that = this, hasSuggestions;
                this.$el.empty();
                hasSuggestions = suggestions && suggestions.length;
                if (!hasSuggestions && this.templates.empty) {
                    this.$el.html(getEmptyHtml()).prepend(that.templates.header ? getHeaderHtml() : null).append(that.templates.footer ? getFooterHtml() : null);
                } else if (hasSuggestions) {
                    this.$el.html(getSuggestionsHtml()).prepend(that.templates.header ? getHeaderHtml() : null).append(that.templates.footer ? getFooterHtml() : null);
                }
                this.trigger("rendered");
                function getEmptyHtml() {
                    return that.templates.empty({
                        query: query,
                        isEmpty: true
                    });
                }
                function getSuggestionsHtml() {
                    var $suggestions, nodes;
                    $suggestions = $(html.suggestions).css(css.suggestions);
                    nodes = _.map(suggestions, getSuggestionNode);
                    $suggestions.append.apply($suggestions, nodes);
                    that.highlight && highlight({
                        node: $suggestions[0],
                        pattern: query
                    });
                    return $suggestions;
                    function getSuggestionNode(suggestion) {
                        var $el;
                        $el = $(html.suggestion).append(that.templates.suggestion(suggestion)).data(datasetKey, that.name).data(valueKey, that.displayFn(suggestion)).data(datumKey, suggestion);
                        $el.children().each(function() {
                            $(this).css(css.suggestionChild);
                        });
                        return $el;
                    }
                }
                function getHeaderHtml() {
                    return that.templates.header({
                        query: query,
                        isEmpty: !hasSuggestions
                    });
                }
                function getFooterHtml() {
                    return that.templates.footer({
                        query: query,
                        isEmpty: !hasSuggestions
                    });
                }
            },
            getRoot: function getRoot() {
                return this.$el;
            },
            update: function update(query) {
                var that = this;
                this.query = query;
                this.canceled = false;
                this.source(query, render);
                function render(suggestions) {
                    if (!that.canceled && query === that.query) {
                        that._render(query, suggestions);
                    }
                }
            },
            cancel: function cancel() {
                this.canceled = true;
            },
            clear: function clear() {
                this.cancel();
                this.$el.empty();
                this.trigger("rendered");
            },
            isEmpty: function isEmpty() {
                return this.$el.is(":empty");
            },
            destroy: function destroy() {
                this.$el = null;
            }
        });
        return Dataset;
        function getDisplayFn(display) {
            display = display || "value";
            return _.isFunction(display) ? display : displayFn;
            function displayFn(obj) {
                return obj[display];
            }
        }
        function getTemplates(templates, displayFn) {
            return {
                empty: templates.empty && _.templatify(templates.empty),
                header: templates.header && _.templatify(templates.header),
                footer: templates.footer && _.templatify(templates.footer),
                suggestion: templates.suggestion || suggestionTemplate
            };
            function suggestionTemplate(context) {
                return "<p>" + displayFn(context) + "</p>";
            }
        }
        function isValidName(str) {
            return /^[_a-zA-Z0-9-]+$/.test(str);
        }
    }();
    var Dropdown = function() {
        function Dropdown(o) {
            var that = this, onSuggestionClick, onSuggestionMouseEnter, onSuggestionMouseLeave;
            o = o || {};
            if (!o.menu) {
                $.error("menu is required");
            }
            this.isOpen = false;
            this.isEmpty = true;
            this.datasets = _.map(o.datasets, initializeDataset);
            onSuggestionClick = _.bind(this._onSuggestionClick, this);
            onSuggestionMouseEnter = _.bind(this._onSuggestionMouseEnter, this);
            onSuggestionMouseLeave = _.bind(this._onSuggestionMouseLeave, this);
            this.$menu = $(o.menu).on("click.tt", ".tt-suggestion", onSuggestionClick).on("mouseenter.tt", ".tt-suggestion", onSuggestionMouseEnter).on("mouseleave.tt", ".tt-suggestion", onSuggestionMouseLeave);
            _.each(this.datasets, function(dataset) {
                that.$menu.append(dataset.getRoot());
                dataset.onSync("rendered", that._onRendered, that);
            });
        }
        _.mixin(Dropdown.prototype, EventEmitter, {
            _onSuggestionClick: function onSuggestionClick($e) {
                this.trigger("suggestionClicked", $($e.currentTarget));
            },
            _onSuggestionMouseEnter: function onSuggestionMouseEnter($e) {
                this._removeCursor();
                this._setCursor($($e.currentTarget), true);
            },
            _onSuggestionMouseLeave: function onSuggestionMouseLeave() {
                this._removeCursor();
            },
            _onRendered: function onRendered() {
                this.isEmpty = _.every(this.datasets, isDatasetEmpty);
                this.isEmpty ? this._hide() : this.isOpen && this._show();
                this.trigger("datasetRendered");
                function isDatasetEmpty(dataset) {
                    return dataset.isEmpty();
                }
            },
            _hide: function() {
                this.$menu.hide();
            },
            _show: function() {
                this.$menu.css("display", "block");
            },
            _getSuggestions: function getSuggestions() {
                return this.$menu.find(".tt-suggestion");
            },
            _getCursor: function getCursor() {
                return this.$menu.find(".tt-cursor").first();
            },
            _setCursor: function setCursor($el, silent) {
                $el.first().addClass("tt-cursor");
                !silent && this.trigger("cursorMoved");
            },
            _removeCursor: function removeCursor() {
                this._getCursor().removeClass("tt-cursor");
            },
            _moveCursor: function moveCursor(increment) {
                var $suggestions, $oldCursor, newCursorIndex, $newCursor;
                if (!this.isOpen) {
                    return;
                }
                $oldCursor = this._getCursor();
                $suggestions = this._getSuggestions();
                this._removeCursor();
                newCursorIndex = $suggestions.index($oldCursor) + increment;
                newCursorIndex = (newCursorIndex + 1) % ($suggestions.length + 1) - 1;
                if (newCursorIndex === -1) {
                    this.trigger("cursorRemoved");
                    return;
                } else if (newCursorIndex < -1) {
                    newCursorIndex = $suggestions.length - 1;
                }
                this._setCursor($newCursor = $suggestions.eq(newCursorIndex));
                this._ensureVisible($newCursor);
            },
            _ensureVisible: function ensureVisible($el) {
                var elTop, elBottom, menuScrollTop, menuHeight;
                elTop = $el.position().top;
                elBottom = elTop + $el.outerHeight(true);
                menuScrollTop = this.$menu.scrollTop();
                menuHeight = this.$menu.height() + parseInt(this.$menu.css("paddingTop"), 10) + parseInt(this.$menu.css("paddingBottom"), 10);
                if (elTop < 0) {
                    this.$menu.scrollTop(menuScrollTop + elTop);
                } else if (menuHeight < elBottom) {
                    this.$menu.scrollTop(menuScrollTop + (elBottom - menuHeight));
                }
            },
            close: function close() {
                if (this.isOpen) {
                    this.isOpen = false;
                    this._removeCursor();
                    this._hide();
                    this.trigger("closed");
                }
            },
            open: function open() {
                if (!this.isOpen) {
                    this.isOpen = true;
                    !this.isEmpty && this._show();
                    this.trigger("opened");
                }
            },
            setLanguageDirection: function setLanguageDirection(dir) {
                this.$menu.css(dir === "ltr" ? css.ltr : css.rtl);
            },
            moveCursorUp: function moveCursorUp() {
                this._moveCursor(-1);
            },
            moveCursorDown: function moveCursorDown() {
                this._moveCursor(+1);
            },
            getDatumForSuggestion: function getDatumForSuggestion($el) {
                var datum = null;
                if ($el.length) {
                    datum = {
                        raw: Dataset.extractDatum($el),
                        value: Dataset.extractValue($el),
                        datasetName: Dataset.extractDatasetName($el)
                    };
                }
                return datum;
            },
            getDatumForCursor: function getDatumForCursor() {
                return this.getDatumForSuggestion(this._getCursor().first());
            },
            getDatumForTopSuggestion: function getDatumForTopSuggestion() {
                return this.getDatumForSuggestion(this._getSuggestions().first());
            },
            update: function update(query) {
                _.each(this.datasets, updateDataset);
                function updateDataset(dataset) {
                    dataset.update(query);
                }
            },
            empty: function empty() {
                _.each(this.datasets, clearDataset);
                this.isEmpty = true;
                function clearDataset(dataset) {
                    dataset.clear();
                }
            },
            isVisible: function isVisible() {
                return this.isOpen && !this.isEmpty;
            },
            destroy: function destroy() {
                this.$menu.off(".tt");
                this.$menu = null;
                _.each(this.datasets, destroyDataset);
                function destroyDataset(dataset) {
                    dataset.destroy();
                }
            }
        });
        return Dropdown;
        function initializeDataset(oDataset) {
            return new Dataset(oDataset);
        }
    }();
    var Typeahead = function() {
        var attrsKey = "ttAttrs";
        function Typeahead(o) {
            var $menu, $input, $hint;
            o = o || {};
            if (!o.input) {
                $.error("missing input");
            }
            this.isActivated = false;
            this.autoselect = !!o.autoselect;
            this.minLength = _.isNumber(o.minLength) ? o.minLength : 1;
            this.$node = buildDomStructure(o.input, o.withHint);
            $menu = this.$node.find(".tt-dropdown-menu");
            $input = this.$node.find(".tt-input");
            $hint = this.$node.find(".tt-hint");
            $input.on("blur.tt", function($e) {
                var active, isActive, hasActive;
                active = document.activeElement;
                isActive = $menu.is(active);
                hasActive = $menu.has(active).length > 0;
                if (_.isMsie() && (isActive || hasActive)) {
                    $e.preventDefault();
                    $e.stopImmediatePropagation();
                    _.defer(function() {
                        $input.focus();
                    });
                }
            });
            $menu.on("mousedown.tt", function($e) {
                $e.preventDefault();
            });
            this.eventBus = o.eventBus || new EventBus({
                el: $input
            });
            this.dropdown = new Dropdown({
                menu: $menu,
                datasets: o.datasets
            }).onSync("suggestionClicked", this._onSuggestionClicked, this).onSync("cursorMoved", this._onCursorMoved, this).onSync("cursorRemoved", this._onCursorRemoved, this).onSync("opened", this._onOpened, this).onSync("closed", this._onClosed, this).onAsync("datasetRendered", this._onDatasetRendered, this);
            this.input = new Input({
                input: $input,
                hint: $hint
            }).onSync("focused", this._onFocused, this).onSync("blurred", this._onBlurred, this).onSync("enterKeyed", this._onEnterKeyed, this).onSync("tabKeyed", this._onTabKeyed, this).onSync("escKeyed", this._onEscKeyed, this).onSync("upKeyed", this._onUpKeyed, this).onSync("downKeyed", this._onDownKeyed, this).onSync("leftKeyed", this._onLeftKeyed, this).onSync("rightKeyed", this._onRightKeyed, this).onSync("queryChanged", this._onQueryChanged, this).onSync("whitespaceChanged", this._onWhitespaceChanged, this);
            this._setLanguageDirection();
        }
        _.mixin(Typeahead.prototype, {
            _onSuggestionClicked: function onSuggestionClicked(type, $el) {
                var datum;
                if (datum = this.dropdown.getDatumForSuggestion($el)) {
                    this._select(datum);
                }
            },
            _onCursorMoved: function onCursorMoved() {
                var datum = this.dropdown.getDatumForCursor();
                this.input.setInputValue(datum.value, true);
                this.eventBus.trigger("cursorchanged", datum.raw, datum.datasetName);
            },
            _onCursorRemoved: function onCursorRemoved() {
                this.input.resetInputValue();
                this._updateHint();
            },
            _onDatasetRendered: function onDatasetRendered() {
                this._updateHint();
            },
            _onOpened: function onOpened() {
                this._updateHint();
                this.eventBus.trigger("opened");
            },
            _onClosed: function onClosed() {
                this.input.clearHint();
                this.eventBus.trigger("closed");
            },
            _onFocused: function onFocused() {
                this.isActivated = true;
                this.dropdown.open();
            },
            _onBlurred: function onBlurred() {
                this.isActivated = false;
                this.dropdown.empty();
                this.dropdown.close();
            },
            _onEnterKeyed: function onEnterKeyed(type, $e) {
                var cursorDatum, topSuggestionDatum;
                cursorDatum = this.dropdown.getDatumForCursor();
                topSuggestionDatum = this.dropdown.getDatumForTopSuggestion();
                if (cursorDatum) {
                    this._select(cursorDatum);
                    $e.preventDefault();
                } else if (this.autoselect && topSuggestionDatum) {
                    this._select(topSuggestionDatum);
                    $e.preventDefault();
                }
            },
            _onTabKeyed: function onTabKeyed(type, $e) {
                var datum;
                if (datum = this.dropdown.getDatumForCursor()) {
                    this._select(datum);
                    $e.preventDefault();
                } else {
                    this._autocomplete(true);
                }
            },
            _onEscKeyed: function onEscKeyed() {
                this.dropdown.close();
                this.input.resetInputValue();
            },
            _onUpKeyed: function onUpKeyed() {
                var query = this.input.getQuery();
                this.dropdown.isEmpty && query.length >= this.minLength ? this.dropdown.update(query) : this.dropdown.moveCursorUp();
                this.dropdown.open();
            },
            _onDownKeyed: function onDownKeyed() {
                var query = this.input.getQuery();
                this.dropdown.isEmpty && query.length >= this.minLength ? this.dropdown.update(query) : this.dropdown.moveCursorDown();
                this.dropdown.open();
            },
            _onLeftKeyed: function onLeftKeyed() {
                this.dir === "rtl" && this._autocomplete();
            },
            _onRightKeyed: function onRightKeyed() {
                this.dir === "ltr" && this._autocomplete();
            },
            _onQueryChanged: function onQueryChanged(e, query) {
                this.input.clearHintIfInvalid();
                query.length >= this.minLength ? this.dropdown.update(query) : this.dropdown.empty();
                this.dropdown.open();
                this._setLanguageDirection();
            },
            _onWhitespaceChanged: function onWhitespaceChanged() {
                this._updateHint();
                this.dropdown.open();
            },
            _setLanguageDirection: function setLanguageDirection() {
                var dir;
                if (this.dir !== (dir = this.input.getLanguageDirection())) {
                    this.dir = dir;
                    this.$node.css("direction", dir);
                    this.dropdown.setLanguageDirection(dir);
                }
            },
            _updateHint: function updateHint() {
                var datum, val, query, escapedQuery, frontMatchRegEx, match;
                datum = this.dropdown.getDatumForTopSuggestion();
                if (datum && this.dropdown.isVisible() && !this.input.hasOverflow()) {
                    val = this.input.getInputValue();
                    query = Input.normalizeQuery(val);
                    escapedQuery = _.escapeRegExChars(query);
                    frontMatchRegEx = new RegExp("^(?:" + escapedQuery + ")(.+$)", "i");
                    match = frontMatchRegEx.exec(datum.value);
                    match ? this.input.setHint(val + match[1]) : this.input.clearHint();
                } else {
                    this.input.clearHint();
                }
            },
            _autocomplete: function autocomplete(laxCursor) {
                var hint, query, isCursorAtEnd, datum;
                hint = this.input.getHint();
                query = this.input.getQuery();
                isCursorAtEnd = laxCursor || this.input.isCursorAtEnd();
                if (hint && query !== hint && isCursorAtEnd) {
                    datum = this.dropdown.getDatumForTopSuggestion();
                    datum && this.input.setInputValue(datum.value);
                    this.eventBus.trigger("autocompleted", datum.raw, datum.datasetName);
                }
            },
            _select: function select(datum) {
                this.input.setQuery(datum.value);
                this.input.setInputValue(datum.value, true);
                this._setLanguageDirection();
                this.eventBus.trigger("selected", datum.raw, datum.datasetName);
                this.dropdown.close();
                _.defer(_.bind(this.dropdown.empty, this.dropdown));
            },
            open: function open() {
                this.dropdown.open();
            },
            close: function close() {
                this.dropdown.close();
            },
            setVal: function setVal(val) {
                if (this.isActivated) {
                    this.input.setInputValue(val);
                } else {
                    this.input.setQuery(val);
                    this.input.setInputValue(val, true);
                }
                this._setLanguageDirection();
            },
            getVal: function getVal() {
                return this.input.getQuery();
            },
            destroy: function destroy() {
                this.input.destroy();
                this.dropdown.destroy();
                destroyDomStructure(this.$node);
                this.$node = null;
            }
        });
        return Typeahead;
        function buildDomStructure(input, withHint) {
            var $input, $wrapper, $dropdown, $hint;
            $input = $(input);
            $wrapper = $(html.wrapper).css(css.wrapper);
            $dropdown = $(html.dropdown).css(css.dropdown);
            $hint = $input.clone().css(css.hint).css(getBackgroundStyles($input));
            $hint.val("").removeData().addClass("tt-hint").removeAttr("id name placeholder").prop("disabled", true).attr({
                autocomplete: "off",
                spellcheck: "false"
            });
            $input.data(attrsKey, {
                dir: $input.attr("dir"),
                autocomplete: $input.attr("autocomplete"),
                spellcheck: $input.attr("spellcheck"),
                style: $input.attr("style")
            });
            $input.addClass("tt-input").attr({
                autocomplete: "off",
                spellcheck: false
            }).css(withHint ? css.input : css.inputWithNoHint);
            try {
                !$input.attr("dir") && $input.attr("dir", "auto");
            } catch (e) {}
            return $input.wrap($wrapper).parent().prepend(withHint ? $hint : null).append($dropdown);
        }
        function getBackgroundStyles($el) {
            return {
                backgroundAttachment: $el.css("background-attachment"),
                backgroundClip: $el.css("background-clip"),
                backgroundColor: $el.css("background-color"),
                backgroundImage: $el.css("background-image"),
                backgroundOrigin: $el.css("background-origin"),
                backgroundPosition: $el.css("background-position"),
                backgroundRepeat: $el.css("background-repeat"),
                backgroundSize: $el.css("background-size")
            };
        }
        function destroyDomStructure($node) {
            var $input = $node.find(".tt-input");
            _.each($input.data(attrsKey), function(val, key) {
                _.isUndefined(val) ? $input.removeAttr(key) : $input.attr(key, val);
            });
            $input.detach().removeData(attrsKey).removeClass("tt-input").insertAfter($node);
            $node.remove();
        }
    }();
    (function() {
        var old, typeaheadKey, methods;
        old = $.fn.typeahead;
        typeaheadKey = "ttTypeahead";
        methods = {
            initialize: function initialize(o, datasets) {
                datasets = _.isArray(datasets) ? datasets : [].slice.call(arguments, 1);
                o = o || {};
                return this.each(attach);
                function attach() {
                    var $input = $(this), eventBus, typeahead;
                    _.each(datasets, function(d) {
                        d.highlight = !!o.highlight;
                    });
                    typeahead = new Typeahead({
                        input: $input,
                        eventBus: eventBus = new EventBus({
                            el: $input
                        }),
                        withHint: _.isUndefined(o.hint) ? true : !!o.hint,
                        minLength: o.minLength,
                        autoselect: o.autoselect,
                        datasets: datasets
                    });
                    $input.data(typeaheadKey, typeahead);
                }
            },
            open: function open() {
                return this.each(openTypeahead);
                function openTypeahead() {
                    var $input = $(this), typeahead;
                    if (typeahead = $input.data(typeaheadKey)) {
                        typeahead.open();
                    }
                }
            },
            close: function close() {
                return this.each(closeTypeahead);
                function closeTypeahead() {
                    var $input = $(this), typeahead;
                    if (typeahead = $input.data(typeaheadKey)) {
                        typeahead.close();
                    }
                }
            },
            val: function val(newVal) {
                return !arguments.length ? getVal(this.first()) : this.each(setVal);
                function setVal() {
                    var $input = $(this), typeahead;
                    if (typeahead = $input.data(typeaheadKey)) {
                        typeahead.setVal(newVal);
                    }
                }
                function getVal($input) {
                    var typeahead, query;
                    if (typeahead = $input.data(typeaheadKey)) {
                        query = typeahead.getVal();
                    }
                    return query;
                }
            },
            destroy: function destroy() {
                return this.each(unattach);
                function unattach() {
                    var $input = $(this), typeahead;
                    if (typeahead = $input.data(typeaheadKey)) {
                        typeahead.destroy();
                        $input.removeData(typeaheadKey);
                    }
                }
            }
        };
        $.fn.typeahead = function(method) {
            if (methods[method]) {
                return methods[method].apply(this, [].slice.call(arguments, 1));
            } else {
                return methods.initialize.apply(this, arguments);
            }
        };
        $.fn.typeahead.noConflict = function noConflict() {
            $.fn.typeahead = old;
            return this;
        };
    })();
    
    
    
//})(window.jQuery);


});
define('searchView',[
  'underscore',
  'backbone',
  'App',
  // Templates
  'text!tpl/search.html',
  'text!tpl/search_suggestion.html',
  // Tools
  'typeahead'
], function(_, Backbone, App, searchTpl, suggestionTpl) {

  var searchView = Backbone.View.extend({
    el: '#search',
    /**
     * Init.
     */
    init: function() {
      var tpl = _.template(searchTpl);
      var className = 'form-control input-lg';
      var placeholder = 'Search the API';
      this.searchHtml = tpl({
        'placeholder': placeholder,
        'className': className
      });

      return this;
    },
    /**
     * Render input field with Typehead activated.
     */
    render: function() {
      // Append the view to the dom
      this.$el.append(this.searchHtml);
      
      // Render Typeahead
      var $searchInput = this.$el.find('input[type=text]');
      this.typeaheadRender($searchInput);
      this.typeaheadEvents($searchInput);

      return this;
    },
    /**
     * Apply Twitter Typeahead to the search input field.
     * @param {jquery} $input
     */
    typeaheadRender: function($input) {
      var self = this;
      $input.typeahead(null, {
        'displayKey': 'name',
        'minLength': 2,
        //'highlight': true,
        'source': self.substringMatcher(App.allItems),
        'templates': {
          'empty': '<p class="empty-message">Unable to find any item that match the current query</p>',
          'suggestion': _.template(suggestionTpl)
        }
      });
    },
    /**
     * Setup typeahead custom events (item selected).
     */
    typeaheadEvents: function($input) {
      $input.on('typeahead:selected', function(e, item, datasetName) {
        var selectedItem = App.allItems[item.idx];
        var hash = App.router.getHash(selectedItem).replace('#', '');
        App.router.navigate(hash, {'trigger': true});
      });
    },
    /**
     * substringMatcher function for Typehead (search for strings in an array).
     * @param {array} array
     * @returns {Function}
     */
    substringMatcher: function(array) {
      return function findMatches(query, callback) {
        var matches = [], substrRegex, arrayLength = array.length;

        // regex used to determine if a string contains the substring `query`
        substrRegex = new RegExp(query, 'i');

        // iterate through the pool of strings and for any string that
        // contains the substring `query`, add it to the `matches` array
        for (var i=0; i < arrayLength; i++) {
          var item = array[i];
          if (substrRegex.test(item.name)) {
            // typeahead expects suggestions to be a js object
            matches.push({
              'itemtype': item.itemtype,
              'name': item.name,
              'className': item.class,
              'is_constructor': item.is_constructor,
              'final': item.final,
              'idx': i
            });
          }
        }

        callback(matches);
      };
    }

  });

  return searchView;

});

<<<<<<< HEAD

define('text!tpl/list.html',[],function () { return '<!-- <div class="page-header">\n  <h1>\n    <%=title%>\n  </h1>\n</div> -->\n\n<ul id="collection-list" class="<%=listCollection%>-collection">\n\n  <% _.each(groups, function(group){ %>\n  <li class="group">\n    <h3 class="group-name"><%=group.name%></h3>\n\n    <ul class="<%=group.name%>-group">\n      <% _.each(group.subgroups, function(subgroup) { %>\n        <li>\n          <% if (subgroup.name !== group.name) { %>\n            <h3 class="subgroup-name"><%=subgroup.name%></h3>\n          <% } %>\n          <ul>\n            <% _.each(subgroup.items, function(item) { %>\n              <li>\n                <a href="<%=item.hash%>"><%=item.name%></a>\n              </li>\n            <% }); %>\n          </ul>\n        </li>\n      <% }); %>\n    </ul>\n\n  </li>\n  <% }); %>\n\n</ul>';});
=======
define('text!tpl/list.html',[],function () { return '<!-- <div class="page-header">\n  <h1>\n    <%=title%>\n  </h1>\n</div> -->\n\n<ul id="collection-list" class="<%=listCollection%>-collection">\n\n  <% _.each(groups, function(group){ %>\n  <li class="group">\n    <h3 class="group-name"><%=group.name%></h3>\n\n    <ul class="<%=group.name%>-group">\n      <% _.each(group.subgroups, function(subgroup) { %>\n        <li>\n          <% if (subgroup.name !== group.name) { %>\n            <h3 class="subgroup-name"><%=subgroup.name%></h3>\n          <% } %>\n          <ul>\n            <% _.each(subgroup.items, function(item) { %>\n              <li>\n                <a href="<%=item.hash%>"><%=item.name%><% if (item.itemtype === \'method\') { %>()<% } %></a>\n              </li>\n            <% }); %>\n          </ul>\n        </li>\n      <% }); %>\n    </ul>\n\n  </li>\n  <% }); %>\n\n</ul>';});
>>>>>>> 773ed650

define('listView',[
  'underscore',
  'backbone',
  'App',
  // Templates
  'text!tpl/list.html'
], function (_, Backbone, App, listTpl) {

  var listView = Backbone.View.extend({
    el: '#list',
    events: {},
    /**
     * Init.
     */
    init: function () {
      this.listTpl = _.template(listTpl);

      return this;
    },
    /**
     * Render the list.
     */
    render: function (items, listCollection) {
      if (items && listCollection) {
        var self = this;

        // Render items and group them by module
        // module === group
        this.groups = {};
        _.each(items, function (item, i) {
          var item = items[i];
          var group = item.module || '_';
          var subgroup = item.class || '_';
          var hash = App.router.getHash(item);

          // Create a group list
          if (!self.groups[group]) {
            self.groups[group] = {
              name: group.replace('_', '&nbsp;'),
              subgroups: {}
            };
          }

          // Create a subgroup list
          if (!self.groups[group].subgroups[subgroup]) {
            self.groups[group].subgroups[subgroup] = {
              name: subgroup.replace('_', '&nbsp;'),
              items: []
            };
          }

          self.groups[group].subgroups[subgroup].items.push(item);
        });

        // Sort groups by name A-Z
        _.sortBy(self.groups, this.sortByName);

        // Sort items by name A-Z
        _.each(self.groups, function (group) {
          _.sortBy(group.subgroups, this.sortByName);
          _.each(group.subgroups, function (subgroup) {
            _.sortBy(subgroup.items, this.sortByName);
          });
        });

        // Put the <li> items html into the list <ul>
        var listHtml = self.listTpl({
          'title': self.capitalizeFirst(listCollection),
          'groups': self.groups,
          'listCollection': listCollection
        });

        // Render the view
        this.$el.html(listHtml);
      }

      return this;
    },
    /**
     * Show a list of items.
     * @param {array} items Array of item objects.
     * @returns {object} This view.
     */
    show: function (listGroup) {
      if (App[listGroup]) {
        this.render(App[listGroup], listGroup);
      }
      App.pageView.hideContentViews();

      this.$el.show();

      return this;
    },
    /**
     * Helper method to capitalize the first letter of a string
     * @param {string} str
     * @returns {string} Returns the string.
     */
    capitalizeFirst: function (str) {
      return str.substr(0, 1).toUpperCase() + str.substr(1);
    },
    /**
     * Sort function (for the Array.prototype.sort() native method): from A to Z.
     * @param {string} a
     * @param {string} b
     * @returns {Array} Returns an array with elements sorted from A to Z.
     */
    sortAZ: function (a, b) {
      return a.innerHTML.toLowerCase() > b.innerHTML.toLowerCase() ? 1 : -1;
    },

    sortByName: function (a, b) {
      return a.name > b.name ? 1 : -1;
    }

  });

  return listView;

});
/*!

 handlebars v1.3.0

Copyright (C) 2011 by Yehuda Katz

Permission is hereby granted, free of charge, to any person obtaining a copy
of this software and associated documentation files (the "Software"), to deal
in the Software without restriction, including without limitation the rights
to use, copy, modify, merge, publish, distribute, sublicense, and/or sell
copies of the Software, and to permit persons to whom the Software is
furnished to do so, subject to the following conditions:

The above copyright notice and this permission notice shall be included in
all copies or substantial portions of the Software.

THE SOFTWARE IS PROVIDED "AS IS", WITHOUT WARRANTY OF ANY KIND, EXPRESS OR
IMPLIED, INCLUDING BUT NOT LIMITED TO THE WARRANTIES OF MERCHANTABILITY,
FITNESS FOR A PARTICULAR PURPOSE AND NONINFRINGEMENT. IN NO EVENT SHALL THE
AUTHORS OR COPYRIGHT HOLDERS BE LIABLE FOR ANY CLAIM, DAMAGES OR OTHER
LIABILITY, WHETHER IN AN ACTION OF CONTRACT, TORT OR OTHERWISE, ARISING FROM,
OUT OF OR IN CONNECTION WITH THE SOFTWARE OR THE USE OR OTHER DEALINGS IN
THE SOFTWARE.

@license
*/

define('handlebars',[], function() {

/* exported Handlebars */
var Handlebars = (function() {
// handlebars/safe-string.js
var __module4__ = (function() {
  
  var __exports__;
  // Build out our basic SafeString type
  function SafeString(string) {
    this.string = string;
  }

  SafeString.prototype.toString = function() {
    return "" + this.string;
  };

  __exports__ = SafeString;
  return __exports__;
})();

// handlebars/utils.js
var __module3__ = (function(__dependency1__) {
  
  var __exports__ = {};
  /*jshint -W004 */
  var SafeString = __dependency1__;

  var escape = {
    "&": "&amp;",
    "<": "&lt;",
    ">": "&gt;",
    '"': "&quot;",
    "'": "&#x27;",
    "`": "&#x60;"
  };

  var badChars = /[&<>"'`]/g;
  var possible = /[&<>"'`]/;

  function escapeChar(chr) {
    return escape[chr] || "&amp;";
  }

  function extend(obj, value) {
    for(var key in value) {
      if(Object.prototype.hasOwnProperty.call(value, key)) {
        obj[key] = value[key];
      }
    }
  }

  __exports__.extend = extend;var toString = Object.prototype.toString;
  __exports__.toString = toString;
  // Sourced from lodash
  // https://github.com/bestiejs/lodash/blob/master/LICENSE.txt
  var isFunction = function(value) {
    return typeof value === 'function';
  };
  // fallback for older versions of Chrome and Safari
  if (isFunction(/x/)) {
    isFunction = function(value) {
      return typeof value === 'function' && toString.call(value) === '[object Function]';
    };
  }
  var isFunction;
  __exports__.isFunction = isFunction;
  var isArray = Array.isArray || function(value) {
    return (value && typeof value === 'object') ? toString.call(value) === '[object Array]' : false;
  };
  __exports__.isArray = isArray;

  function escapeExpression(string) {
    // don't escape SafeStrings, since they're already safe
    if (string instanceof SafeString) {
      return string.toString();
    } else if (!string && string !== 0) {
      return "";
    }

    // Force a string conversion as this will be done by the append regardless and
    // the regex test will do this transparently behind the scenes, causing issues if
    // an object's to string has escaped characters in it.
    string = "" + string;

    if(!possible.test(string)) { return string; }
    return string.replace(badChars, escapeChar);
  }

  __exports__.escapeExpression = escapeExpression;function isEmpty(value) {
    if (!value && value !== 0) {
      return true;
    } else if (isArray(value) && value.length === 0) {
      return true;
    } else {
      return false;
    }
  }

  __exports__.isEmpty = isEmpty;
  return __exports__;
})(__module4__);

// handlebars/exception.js
var __module5__ = (function() {
  
  var __exports__;

  var errorProps = ['description', 'fileName', 'lineNumber', 'message', 'name', 'number', 'stack'];

  function Exception(message, node) {
    var line;
    if (node && node.firstLine) {
      line = node.firstLine;

      message += ' - ' + line + ':' + node.firstColumn;
    }

    var tmp = Error.prototype.constructor.call(this, message);

    // Unfortunately errors are not enumerable in Chrome (at least), so `for prop in tmp` doesn't work.
    for (var idx = 0; idx < errorProps.length; idx++) {
      this[errorProps[idx]] = tmp[errorProps[idx]];
    }

    if (line) {
      this.lineNumber = line;
      this.column = node.firstColumn;
    }
  }

  Exception.prototype = new Error();

  __exports__ = Exception;
  return __exports__;
})();

// handlebars/base.js
var __module2__ = (function(__dependency1__, __dependency2__) {
  
  var __exports__ = {};
  var Utils = __dependency1__;
  var Exception = __dependency2__;

  var VERSION = "1.3.0";
  __exports__.VERSION = VERSION;var COMPILER_REVISION = 4;
  __exports__.COMPILER_REVISION = COMPILER_REVISION;
  var REVISION_CHANGES = {
    1: '<= 1.0.rc.2', // 1.0.rc.2 is actually rev2 but doesn't report it
    2: '== 1.0.0-rc.3',
    3: '== 1.0.0-rc.4',
    4: '>= 1.0.0'
  };
  __exports__.REVISION_CHANGES = REVISION_CHANGES;
  var isArray = Utils.isArray,
      isFunction = Utils.isFunction,
      toString = Utils.toString,
      objectType = '[object Object]';

  function HandlebarsEnvironment(helpers, partials) {
    this.helpers = helpers || {};
    this.partials = partials || {};

    registerDefaultHelpers(this);
  }

  __exports__.HandlebarsEnvironment = HandlebarsEnvironment;HandlebarsEnvironment.prototype = {
    constructor: HandlebarsEnvironment,

    logger: logger,
    log: log,

    registerHelper: function(name, fn, inverse) {
      if (toString.call(name) === objectType) {
        if (inverse || fn) { throw new Exception('Arg not supported with multiple helpers'); }
        Utils.extend(this.helpers, name);
      } else {
        if (inverse) { fn.not = inverse; }
        this.helpers[name] = fn;
      }
    },

    registerPartial: function(name, str) {
      if (toString.call(name) === objectType) {
        Utils.extend(this.partials,  name);
      } else {
        this.partials[name] = str;
      }
    }
  };

  function registerDefaultHelpers(instance) {
    instance.registerHelper('helperMissing', function(arg) {
      if(arguments.length === 2) {
        return undefined;
      } else {
        throw new Exception("Missing helper: '" + arg + "'");
      }
    });

    instance.registerHelper('blockHelperMissing', function(context, options) {
      var inverse = options.inverse || function() {}, fn = options.fn;

      if (isFunction(context)) { context = context.call(this); }

      if(context === true) {
        return fn(this);
      } else if(context === false || context == null) {
        return inverse(this);
      } else if (isArray(context)) {
        if(context.length > 0) {
          return instance.helpers.each(context, options);
        } else {
          return inverse(this);
        }
      } else {
        return fn(context);
      }
    });

    instance.registerHelper('each', function(context, options) {
      var fn = options.fn, inverse = options.inverse;
      var i = 0, ret = "", data;

      if (isFunction(context)) { context = context.call(this); }

      if (options.data) {
        data = createFrame(options.data);
      }

      if(context && typeof context === 'object') {
        if (isArray(context)) {
          for(var j = context.length; i<j; i++) {
            if (data) {
              data.index = i;
              data.first = (i === 0);
              data.last  = (i === (context.length-1));
            }
            ret = ret + fn(context[i], { data: data });
          }
        } else {
          for(var key in context) {
            if(context.hasOwnProperty(key)) {
              if(data) { 
                data.key = key; 
                data.index = i;
                data.first = (i === 0);
              }
              ret = ret + fn(context[key], {data: data});
              i++;
            }
          }
        }
      }

      if(i === 0){
        ret = inverse(this);
      }

      return ret;
    });

    instance.registerHelper('if', function(conditional, options) {
      if (isFunction(conditional)) { conditional = conditional.call(this); }

      // Default behavior is to render the positive path if the value is truthy and not empty.
      // The `includeZero` option may be set to treat the condtional as purely not empty based on the
      // behavior of isEmpty. Effectively this determines if 0 is handled by the positive path or negative.
      if ((!options.hash.includeZero && !conditional) || Utils.isEmpty(conditional)) {
        return options.inverse(this);
      } else {
        return options.fn(this);
      }
    });

    instance.registerHelper('unless', function(conditional, options) {
      return instance.helpers['if'].call(this, conditional, {fn: options.inverse, inverse: options.fn, hash: options.hash});
    });

    instance.registerHelper('with', function(context, options) {
      if (isFunction(context)) { context = context.call(this); }

      if (!Utils.isEmpty(context)) return options.fn(context);
    });

    instance.registerHelper('log', function(context, options) {
      var level = options.data && options.data.level != null ? parseInt(options.data.level, 10) : 1;
      instance.log(level, context);
    });
  }

  var logger = {
    methodMap: { 0: 'debug', 1: 'info', 2: 'warn', 3: 'error' },

    // State enum
    DEBUG: 0,
    INFO: 1,
    WARN: 2,
    ERROR: 3,
    level: 3,

    // can be overridden in the host environment
    log: function(level, obj) {
      if (logger.level <= level) {
        var method = logger.methodMap[level];
        if (typeof console !== 'undefined' && console[method]) {
          console[method].call(console, obj);
        }
      }
    }
  };
  __exports__.logger = logger;
  function log(level, obj) { logger.log(level, obj); }

  __exports__.log = log;var createFrame = function(object) {
    var obj = {};
    Utils.extend(obj, object);
    return obj;
  };
  __exports__.createFrame = createFrame;
  return __exports__;
})(__module3__, __module5__);

// handlebars/runtime.js
var __module6__ = (function(__dependency1__, __dependency2__, __dependency3__) {
  
  var __exports__ = {};
  var Utils = __dependency1__;
  var Exception = __dependency2__;
  var COMPILER_REVISION = __dependency3__.COMPILER_REVISION;
  var REVISION_CHANGES = __dependency3__.REVISION_CHANGES;

  function checkRevision(compilerInfo) {
    var compilerRevision = compilerInfo && compilerInfo[0] || 1,
        currentRevision = COMPILER_REVISION;

    if (compilerRevision !== currentRevision) {
      if (compilerRevision < currentRevision) {
        var runtimeVersions = REVISION_CHANGES[currentRevision],
            compilerVersions = REVISION_CHANGES[compilerRevision];
        throw new Exception("Template was precompiled with an older version of Handlebars than the current runtime. "+
              "Please update your precompiler to a newer version ("+runtimeVersions+") or downgrade your runtime to an older version ("+compilerVersions+").");
      } else {
        // Use the embedded version info since the runtime doesn't know about this revision yet
        throw new Exception("Template was precompiled with a newer version of Handlebars than the current runtime. "+
              "Please update your runtime to a newer version ("+compilerInfo[1]+").");
      }
    }
  }

  __exports__.checkRevision = checkRevision;// TODO: Remove this line and break up compilePartial

  function template(templateSpec, env) {
    if (!env) {
      throw new Exception("No environment passed to template");
    }

    // Note: Using env.VM references rather than local var references throughout this section to allow
    // for external users to override these as psuedo-supported APIs.
    var invokePartialWrapper = function(partial, name, context, helpers, partials, data) {
      var result = env.VM.invokePartial.apply(this, arguments);
      if (result != null) { return result; }

      if (env.compile) {
        var options = { helpers: helpers, partials: partials, data: data };
        partials[name] = env.compile(partial, { data: data !== undefined }, env);
        return partials[name](context, options);
      } else {
        throw new Exception("The partial " + name + " could not be compiled when running in runtime-only mode");
      }
    };

    // Just add water
    var container = {
      escapeExpression: Utils.escapeExpression,
      invokePartial: invokePartialWrapper,
      programs: [],
      program: function(i, fn, data) {
        var programWrapper = this.programs[i];
        if(data) {
          programWrapper = program(i, fn, data);
        } else if (!programWrapper) {
          programWrapper = this.programs[i] = program(i, fn);
        }
        return programWrapper;
      },
      merge: function(param, common) {
        var ret = param || common;

        if (param && common && (param !== common)) {
          ret = {};
          Utils.extend(ret, common);
          Utils.extend(ret, param);
        }
        return ret;
      },
      programWithDepth: env.VM.programWithDepth,
      noop: env.VM.noop,
      compilerInfo: null
    };

    return function(context, options) {
      options = options || {};
      var namespace = options.partial ? options : env,
          helpers,
          partials;

      if (!options.partial) {
        helpers = options.helpers;
        partials = options.partials;
      }
      var result = templateSpec.call(
            container,
            namespace, context,
            helpers,
            partials,
            options.data);

      if (!options.partial) {
        env.VM.checkRevision(container.compilerInfo);
      }

      return result;
    };
  }

  __exports__.template = template;function programWithDepth(i, fn, data /*, $depth */) {
    var args = Array.prototype.slice.call(arguments, 3);

    var prog = function(context, options) {
      options = options || {};

      return fn.apply(this, [context, options.data || data].concat(args));
    };
    prog.program = i;
    prog.depth = args.length;
    return prog;
  }

  __exports__.programWithDepth = programWithDepth;function program(i, fn, data) {
    var prog = function(context, options) {
      options = options || {};

      return fn(context, options.data || data);
    };
    prog.program = i;
    prog.depth = 0;
    return prog;
  }

  __exports__.program = program;function invokePartial(partial, name, context, helpers, partials, data) {
    var options = { partial: true, helpers: helpers, partials: partials, data: data };

    if(partial === undefined) {
      throw new Exception("The partial " + name + " could not be found");
    } else if(partial instanceof Function) {
      return partial(context, options);
    }
  }

  __exports__.invokePartial = invokePartial;function noop() { return ""; }

  __exports__.noop = noop;
  return __exports__;
})(__module3__, __module5__, __module2__);

// handlebars.runtime.js
var __module1__ = (function(__dependency1__, __dependency2__, __dependency3__, __dependency4__, __dependency5__) {
  
  var __exports__;
  /*globals Handlebars: true */
  var base = __dependency1__;

  // Each of these augment the Handlebars object. No need to setup here.
  // (This is done to easily share code between commonjs and browse envs)
  var SafeString = __dependency2__;
  var Exception = __dependency3__;
  var Utils = __dependency4__;
  var runtime = __dependency5__;

  // For compatibility and usage outside of module systems, make the Handlebars object a namespace
  var create = function() {
    var hb = new base.HandlebarsEnvironment();

    Utils.extend(hb, base);
    hb.SafeString = SafeString;
    hb.Exception = Exception;
    hb.Utils = Utils;

    hb.VM = runtime;
    hb.template = function(spec) {
      return runtime.template(spec, hb);
    };

    return hb;
  };

  var Handlebars = create();
  Handlebars.create = create;

  __exports__ = Handlebars;
  return __exports__;
})(__module2__, __module4__, __module5__, __module3__, __module6__);

// handlebars/compiler/ast.js
var __module7__ = (function(__dependency1__) {
  
  var __exports__;
  var Exception = __dependency1__;

  function LocationInfo(locInfo){
    locInfo = locInfo || {};
    this.firstLine   = locInfo.first_line;
    this.firstColumn = locInfo.first_column;
    this.lastColumn  = locInfo.last_column;
    this.lastLine    = locInfo.last_line;
  }

  var AST = {
    ProgramNode: function(statements, inverseStrip, inverse, locInfo) {
      var inverseLocationInfo, firstInverseNode;
      if (arguments.length === 3) {
        locInfo = inverse;
        inverse = null;
      } else if (arguments.length === 2) {
        locInfo = inverseStrip;
        inverseStrip = null;
      }

      LocationInfo.call(this, locInfo);
      this.type = "program";
      this.statements = statements;
      this.strip = {};

      if(inverse) {
        firstInverseNode = inverse[0];
        if (firstInverseNode) {
          inverseLocationInfo = {
            first_line: firstInverseNode.firstLine,
            last_line: firstInverseNode.lastLine,
            last_column: firstInverseNode.lastColumn,
            first_column: firstInverseNode.firstColumn
          };
          this.inverse = new AST.ProgramNode(inverse, inverseStrip, inverseLocationInfo);
        } else {
          this.inverse = new AST.ProgramNode(inverse, inverseStrip);
        }
        this.strip.right = inverseStrip.left;
      } else if (inverseStrip) {
        this.strip.left = inverseStrip.right;
      }
    },

    MustacheNode: function(rawParams, hash, open, strip, locInfo) {
      LocationInfo.call(this, locInfo);
      this.type = "mustache";
      this.strip = strip;

      // Open may be a string parsed from the parser or a passed boolean flag
      if (open != null && open.charAt) {
        // Must use charAt to support IE pre-10
        var escapeFlag = open.charAt(3) || open.charAt(2);
        this.escaped = escapeFlag !== '{' && escapeFlag !== '&';
      } else {
        this.escaped = !!open;
      }

      if (rawParams instanceof AST.SexprNode) {
        this.sexpr = rawParams;
      } else {
        // Support old AST API
        this.sexpr = new AST.SexprNode(rawParams, hash);
      }

      this.sexpr.isRoot = true;

      // Support old AST API that stored this info in MustacheNode
      this.id = this.sexpr.id;
      this.params = this.sexpr.params;
      this.hash = this.sexpr.hash;
      this.eligibleHelper = this.sexpr.eligibleHelper;
      this.isHelper = this.sexpr.isHelper;
    },

    SexprNode: function(rawParams, hash, locInfo) {
      LocationInfo.call(this, locInfo);

      this.type = "sexpr";
      this.hash = hash;

      var id = this.id = rawParams[0];
      var params = this.params = rawParams.slice(1);

      // a mustache is an eligible helper if:
      // * its id is simple (a single part, not `this` or `..`)
      var eligibleHelper = this.eligibleHelper = id.isSimple;

      // a mustache is definitely a helper if:
      // * it is an eligible helper, and
      // * it has at least one parameter or hash segment
      this.isHelper = eligibleHelper && (params.length || hash);

      // if a mustache is an eligible helper but not a definite
      // helper, it is ambiguous, and will be resolved in a later
      // pass or at runtime.
    },

    PartialNode: function(partialName, context, strip, locInfo) {
      LocationInfo.call(this, locInfo);
      this.type         = "partial";
      this.partialName  = partialName;
      this.context      = context;
      this.strip = strip;
    },

    BlockNode: function(mustache, program, inverse, close, locInfo) {
      LocationInfo.call(this, locInfo);

      if(mustache.sexpr.id.original !== close.path.original) {
        throw new Exception(mustache.sexpr.id.original + " doesn't match " + close.path.original, this);
      }

      this.type = 'block';
      this.mustache = mustache;
      this.program  = program;
      this.inverse  = inverse;

      this.strip = {
        left: mustache.strip.left,
        right: close.strip.right
      };

      (program || inverse).strip.left = mustache.strip.right;
      (inverse || program).strip.right = close.strip.left;

      if (inverse && !program) {
        this.isInverse = true;
      }
    },

    ContentNode: function(string, locInfo) {
      LocationInfo.call(this, locInfo);
      this.type = "content";
      this.string = string;
    },

    HashNode: function(pairs, locInfo) {
      LocationInfo.call(this, locInfo);
      this.type = "hash";
      this.pairs = pairs;
    },

    IdNode: function(parts, locInfo) {
      LocationInfo.call(this, locInfo);
      this.type = "ID";

      var original = "",
          dig = [],
          depth = 0;

      for(var i=0,l=parts.length; i<l; i++) {
        var part = parts[i].part;
        original += (parts[i].separator || '') + part;

        if (part === ".." || part === "." || part === "this") {
          if (dig.length > 0) {
            throw new Exception("Invalid path: " + original, this);
          } else if (part === "..") {
            depth++;
          } else {
            this.isScoped = true;
          }
        } else {
          dig.push(part);
        }
      }

      this.original = original;
      this.parts    = dig;
      this.string   = dig.join('.');
      this.depth    = depth;

      // an ID is simple if it only has one part, and that part is not
      // `..` or `this`.
      this.isSimple = parts.length === 1 && !this.isScoped && depth === 0;

      this.stringModeValue = this.string;
    },

    PartialNameNode: function(name, locInfo) {
      LocationInfo.call(this, locInfo);
      this.type = "PARTIAL_NAME";
      this.name = name.original;
    },

    DataNode: function(id, locInfo) {
      LocationInfo.call(this, locInfo);
      this.type = "DATA";
      this.id = id;
    },

    StringNode: function(string, locInfo) {
      LocationInfo.call(this, locInfo);
      this.type = "STRING";
      this.original =
        this.string =
        this.stringModeValue = string;
    },

    IntegerNode: function(integer, locInfo) {
      LocationInfo.call(this, locInfo);
      this.type = "INTEGER";
      this.original =
        this.integer = integer;
      this.stringModeValue = Number(integer);
    },

    BooleanNode: function(bool, locInfo) {
      LocationInfo.call(this, locInfo);
      this.type = "BOOLEAN";
      this.bool = bool;
      this.stringModeValue = bool === "true";
    },

    CommentNode: function(comment, locInfo) {
      LocationInfo.call(this, locInfo);
      this.type = "comment";
      this.comment = comment;
    }
  };

  // Must be exported as an object rather than the root of the module as the jison lexer
  // most modify the object to operate properly.
  __exports__ = AST;
  return __exports__;
})(__module5__);

// handlebars/compiler/parser.js
var __module9__ = (function() {
  
  var __exports__;
  /* jshint ignore:start */
  /* Jison generated parser */
  var handlebars = (function(){
  var parser = {trace: function trace() { },
  yy: {},
  symbols_: {"error":2,"root":3,"statements":4,"EOF":5,"program":6,"simpleInverse":7,"statement":8,"openInverse":9,"closeBlock":10,"openBlock":11,"mustache":12,"partial":13,"CONTENT":14,"COMMENT":15,"OPEN_BLOCK":16,"sexpr":17,"CLOSE":18,"OPEN_INVERSE":19,"OPEN_ENDBLOCK":20,"path":21,"OPEN":22,"OPEN_UNESCAPED":23,"CLOSE_UNESCAPED":24,"OPEN_PARTIAL":25,"partialName":26,"partial_option0":27,"sexpr_repetition0":28,"sexpr_option0":29,"dataName":30,"param":31,"STRING":32,"INTEGER":33,"BOOLEAN":34,"OPEN_SEXPR":35,"CLOSE_SEXPR":36,"hash":37,"hash_repetition_plus0":38,"hashSegment":39,"ID":40,"EQUALS":41,"DATA":42,"pathSegments":43,"SEP":44,"$accept":0,"$end":1},
  terminals_: {2:"error",5:"EOF",14:"CONTENT",15:"COMMENT",16:"OPEN_BLOCK",18:"CLOSE",19:"OPEN_INVERSE",20:"OPEN_ENDBLOCK",22:"OPEN",23:"OPEN_UNESCAPED",24:"CLOSE_UNESCAPED",25:"OPEN_PARTIAL",32:"STRING",33:"INTEGER",34:"BOOLEAN",35:"OPEN_SEXPR",36:"CLOSE_SEXPR",40:"ID",41:"EQUALS",42:"DATA",44:"SEP"},
  productions_: [0,[3,2],[3,1],[6,2],[6,3],[6,2],[6,1],[6,1],[6,0],[4,1],[4,2],[8,3],[8,3],[8,1],[8,1],[8,1],[8,1],[11,3],[9,3],[10,3],[12,3],[12,3],[13,4],[7,2],[17,3],[17,1],[31,1],[31,1],[31,1],[31,1],[31,1],[31,3],[37,1],[39,3],[26,1],[26,1],[26,1],[30,2],[21,1],[43,3],[43,1],[27,0],[27,1],[28,0],[28,2],[29,0],[29,1],[38,1],[38,2]],
  performAction: function anonymous(yytext,yyleng,yylineno,yy,yystate,$$,_$) {

  var $0 = $$.length - 1;
  switch (yystate) {
  case 1: return new yy.ProgramNode($$[$0-1], this._$); 
  break;
  case 2: return new yy.ProgramNode([], this._$); 
  break;
  case 3:this.$ = new yy.ProgramNode([], $$[$0-1], $$[$0], this._$);
  break;
  case 4:this.$ = new yy.ProgramNode($$[$0-2], $$[$0-1], $$[$0], this._$);
  break;
  case 5:this.$ = new yy.ProgramNode($$[$0-1], $$[$0], [], this._$);
  break;
  case 6:this.$ = new yy.ProgramNode($$[$0], this._$);
  break;
  case 7:this.$ = new yy.ProgramNode([], this._$);
  break;
  case 8:this.$ = new yy.ProgramNode([], this._$);
  break;
  case 9:this.$ = [$$[$0]];
  break;
  case 10: $$[$0-1].push($$[$0]); this.$ = $$[$0-1]; 
  break;
  case 11:this.$ = new yy.BlockNode($$[$0-2], $$[$0-1].inverse, $$[$0-1], $$[$0], this._$);
  break;
  case 12:this.$ = new yy.BlockNode($$[$0-2], $$[$0-1], $$[$0-1].inverse, $$[$0], this._$);
  break;
  case 13:this.$ = $$[$0];
  break;
  case 14:this.$ = $$[$0];
  break;
  case 15:this.$ = new yy.ContentNode($$[$0], this._$);
  break;
  case 16:this.$ = new yy.CommentNode($$[$0], this._$);
  break;
  case 17:this.$ = new yy.MustacheNode($$[$0-1], null, $$[$0-2], stripFlags($$[$0-2], $$[$0]), this._$);
  break;
  case 18:this.$ = new yy.MustacheNode($$[$0-1], null, $$[$0-2], stripFlags($$[$0-2], $$[$0]), this._$);
  break;
  case 19:this.$ = {path: $$[$0-1], strip: stripFlags($$[$0-2], $$[$0])};
  break;
  case 20:this.$ = new yy.MustacheNode($$[$0-1], null, $$[$0-2], stripFlags($$[$0-2], $$[$0]), this._$);
  break;
  case 21:this.$ = new yy.MustacheNode($$[$0-1], null, $$[$0-2], stripFlags($$[$0-2], $$[$0]), this._$);
  break;
  case 22:this.$ = new yy.PartialNode($$[$0-2], $$[$0-1], stripFlags($$[$0-3], $$[$0]), this._$);
  break;
  case 23:this.$ = stripFlags($$[$0-1], $$[$0]);
  break;
  case 24:this.$ = new yy.SexprNode([$$[$0-2]].concat($$[$0-1]), $$[$0], this._$);
  break;
  case 25:this.$ = new yy.SexprNode([$$[$0]], null, this._$);
  break;
  case 26:this.$ = $$[$0];
  break;
  case 27:this.$ = new yy.StringNode($$[$0], this._$);
  break;
  case 28:this.$ = new yy.IntegerNode($$[$0], this._$);
  break;
  case 29:this.$ = new yy.BooleanNode($$[$0], this._$);
  break;
  case 30:this.$ = $$[$0];
  break;
  case 31:$$[$0-1].isHelper = true; this.$ = $$[$0-1];
  break;
  case 32:this.$ = new yy.HashNode($$[$0], this._$);
  break;
  case 33:this.$ = [$$[$0-2], $$[$0]];
  break;
  case 34:this.$ = new yy.PartialNameNode($$[$0], this._$);
  break;
  case 35:this.$ = new yy.PartialNameNode(new yy.StringNode($$[$0], this._$), this._$);
  break;
  case 36:this.$ = new yy.PartialNameNode(new yy.IntegerNode($$[$0], this._$));
  break;
  case 37:this.$ = new yy.DataNode($$[$0], this._$);
  break;
  case 38:this.$ = new yy.IdNode($$[$0], this._$);
  break;
  case 39: $$[$0-2].push({part: $$[$0], separator: $$[$0-1]}); this.$ = $$[$0-2]; 
  break;
  case 40:this.$ = [{part: $$[$0]}];
  break;
  case 43:this.$ = [];
  break;
  case 44:$$[$0-1].push($$[$0]);
  break;
  case 47:this.$ = [$$[$0]];
  break;
  case 48:$$[$0-1].push($$[$0]);
  break;
  }
  },
  table: [{3:1,4:2,5:[1,3],8:4,9:5,11:6,12:7,13:8,14:[1,9],15:[1,10],16:[1,12],19:[1,11],22:[1,13],23:[1,14],25:[1,15]},{1:[3]},{5:[1,16],8:17,9:5,11:6,12:7,13:8,14:[1,9],15:[1,10],16:[1,12],19:[1,11],22:[1,13],23:[1,14],25:[1,15]},{1:[2,2]},{5:[2,9],14:[2,9],15:[2,9],16:[2,9],19:[2,9],20:[2,9],22:[2,9],23:[2,9],25:[2,9]},{4:20,6:18,7:19,8:4,9:5,11:6,12:7,13:8,14:[1,9],15:[1,10],16:[1,12],19:[1,21],20:[2,8],22:[1,13],23:[1,14],25:[1,15]},{4:20,6:22,7:19,8:4,9:5,11:6,12:7,13:8,14:[1,9],15:[1,10],16:[1,12],19:[1,21],20:[2,8],22:[1,13],23:[1,14],25:[1,15]},{5:[2,13],14:[2,13],15:[2,13],16:[2,13],19:[2,13],20:[2,13],22:[2,13],23:[2,13],25:[2,13]},{5:[2,14],14:[2,14],15:[2,14],16:[2,14],19:[2,14],20:[2,14],22:[2,14],23:[2,14],25:[2,14]},{5:[2,15],14:[2,15],15:[2,15],16:[2,15],19:[2,15],20:[2,15],22:[2,15],23:[2,15],25:[2,15]},{5:[2,16],14:[2,16],15:[2,16],16:[2,16],19:[2,16],20:[2,16],22:[2,16],23:[2,16],25:[2,16]},{17:23,21:24,30:25,40:[1,28],42:[1,27],43:26},{17:29,21:24,30:25,40:[1,28],42:[1,27],43:26},{17:30,21:24,30:25,40:[1,28],42:[1,27],43:26},{17:31,21:24,30:25,40:[1,28],42:[1,27],43:26},{21:33,26:32,32:[1,34],33:[1,35],40:[1,28],43:26},{1:[2,1]},{5:[2,10],14:[2,10],15:[2,10],16:[2,10],19:[2,10],20:[2,10],22:[2,10],23:[2,10],25:[2,10]},{10:36,20:[1,37]},{4:38,8:4,9:5,11:6,12:7,13:8,14:[1,9],15:[1,10],16:[1,12],19:[1,11],20:[2,7],22:[1,13],23:[1,14],25:[1,15]},{7:39,8:17,9:5,11:6,12:7,13:8,14:[1,9],15:[1,10],16:[1,12],19:[1,21],20:[2,6],22:[1,13],23:[1,14],25:[1,15]},{17:23,18:[1,40],21:24,30:25,40:[1,28],42:[1,27],43:26},{10:41,20:[1,37]},{18:[1,42]},{18:[2,43],24:[2,43],28:43,32:[2,43],33:[2,43],34:[2,43],35:[2,43],36:[2,43],40:[2,43],42:[2,43]},{18:[2,25],24:[2,25],36:[2,25]},{18:[2,38],24:[2,38],32:[2,38],33:[2,38],34:[2,38],35:[2,38],36:[2,38],40:[2,38],42:[2,38],44:[1,44]},{21:45,40:[1,28],43:26},{18:[2,40],24:[2,40],32:[2,40],33:[2,40],34:[2,40],35:[2,40],36:[2,40],40:[2,40],42:[2,40],44:[2,40]},{18:[1,46]},{18:[1,47]},{24:[1,48]},{18:[2,41],21:50,27:49,40:[1,28],43:26},{18:[2,34],40:[2,34]},{18:[2,35],40:[2,35]},{18:[2,36],40:[2,36]},{5:[2,11],14:[2,11],15:[2,11],16:[2,11],19:[2,11],20:[2,11],22:[2,11],23:[2,11],25:[2,11]},{21:51,40:[1,28],43:26},{8:17,9:5,11:6,12:7,13:8,14:[1,9],15:[1,10],16:[1,12],19:[1,11],20:[2,3],22:[1,13],23:[1,14],25:[1,15]},{4:52,8:4,9:5,11:6,12:7,13:8,14:[1,9],15:[1,10],16:[1,12],19:[1,11],20:[2,5],22:[1,13],23:[1,14],25:[1,15]},{14:[2,23],15:[2,23],16:[2,23],19:[2,23],20:[2,23],22:[2,23],23:[2,23],25:[2,23]},{5:[2,12],14:[2,12],15:[2,12],16:[2,12],19:[2,12],20:[2,12],22:[2,12],23:[2,12],25:[2,12]},{14:[2,18],15:[2,18],16:[2,18],19:[2,18],20:[2,18],22:[2,18],23:[2,18],25:[2,18]},{18:[2,45],21:56,24:[2,45],29:53,30:60,31:54,32:[1,57],33:[1,58],34:[1,59],35:[1,61],36:[2,45],37:55,38:62,39:63,40:[1,64],42:[1,27],43:26},{40:[1,65]},{18:[2,37],24:[2,37],32:[2,37],33:[2,37],34:[2,37],35:[2,37],36:[2,37],40:[2,37],42:[2,37]},{14:[2,17],15:[2,17],16:[2,17],19:[2,17],20:[2,17],22:[2,17],23:[2,17],25:[2,17]},{5:[2,20],14:[2,20],15:[2,20],16:[2,20],19:[2,20],20:[2,20],22:[2,20],23:[2,20],25:[2,20]},{5:[2,21],14:[2,21],15:[2,21],16:[2,21],19:[2,21],20:[2,21],22:[2,21],23:[2,21],25:[2,21]},{18:[1,66]},{18:[2,42]},{18:[1,67]},{8:17,9:5,11:6,12:7,13:8,14:[1,9],15:[1,10],16:[1,12],19:[1,11],20:[2,4],22:[1,13],23:[1,14],25:[1,15]},{18:[2,24],24:[2,24],36:[2,24]},{18:[2,44],24:[2,44],32:[2,44],33:[2,44],34:[2,44],35:[2,44],36:[2,44],40:[2,44],42:[2,44]},{18:[2,46],24:[2,46],36:[2,46]},{18:[2,26],24:[2,26],32:[2,26],33:[2,26],34:[2,26],35:[2,26],36:[2,26],40:[2,26],42:[2,26]},{18:[2,27],24:[2,27],32:[2,27],33:[2,27],34:[2,27],35:[2,27],36:[2,27],40:[2,27],42:[2,27]},{18:[2,28],24:[2,28],32:[2,28],33:[2,28],34:[2,28],35:[2,28],36:[2,28],40:[2,28],42:[2,28]},{18:[2,29],24:[2,29],32:[2,29],33:[2,29],34:[2,29],35:[2,29],36:[2,29],40:[2,29],42:[2,29]},{18:[2,30],24:[2,30],32:[2,30],33:[2,30],34:[2,30],35:[2,30],36:[2,30],40:[2,30],42:[2,30]},{17:68,21:24,30:25,40:[1,28],42:[1,27],43:26},{18:[2,32],24:[2,32],36:[2,32],39:69,40:[1,70]},{18:[2,47],24:[2,47],36:[2,47],40:[2,47]},{18:[2,40],24:[2,40],32:[2,40],33:[2,40],34:[2,40],35:[2,40],36:[2,40],40:[2,40],41:[1,71],42:[2,40],44:[2,40]},{18:[2,39],24:[2,39],32:[2,39],33:[2,39],34:[2,39],35:[2,39],36:[2,39],40:[2,39],42:[2,39],44:[2,39]},{5:[2,22],14:[2,22],15:[2,22],16:[2,22],19:[2,22],20:[2,22],22:[2,22],23:[2,22],25:[2,22]},{5:[2,19],14:[2,19],15:[2,19],16:[2,19],19:[2,19],20:[2,19],22:[2,19],23:[2,19],25:[2,19]},{36:[1,72]},{18:[2,48],24:[2,48],36:[2,48],40:[2,48]},{41:[1,71]},{21:56,30:60,31:73,32:[1,57],33:[1,58],34:[1,59],35:[1,61],40:[1,28],42:[1,27],43:26},{18:[2,31],24:[2,31],32:[2,31],33:[2,31],34:[2,31],35:[2,31],36:[2,31],40:[2,31],42:[2,31]},{18:[2,33],24:[2,33],36:[2,33],40:[2,33]}],
  defaultActions: {3:[2,2],16:[2,1],50:[2,42]},
  parseError: function parseError(str, hash) {
      throw new Error(str);
  },
  parse: function parse(input) {
      var self = this, stack = [0], vstack = [null], lstack = [], table = this.table, yytext = "", yylineno = 0, yyleng = 0, recovering = 0, TERROR = 2, EOF = 1;
      this.lexer.setInput(input);
      this.lexer.yy = this.yy;
      this.yy.lexer = this.lexer;
      this.yy.parser = this;
      if (typeof this.lexer.yylloc == "undefined")
          this.lexer.yylloc = {};
      var yyloc = this.lexer.yylloc;
      lstack.push(yyloc);
      var ranges = this.lexer.options && this.lexer.options.ranges;
      if (typeof this.yy.parseError === "function")
          this.parseError = this.yy.parseError;
      function popStack(n) {
          stack.length = stack.length - 2 * n;
          vstack.length = vstack.length - n;
          lstack.length = lstack.length - n;
      }
      function lex() {
          var token;
          token = self.lexer.lex() || 1;
          if (typeof token !== "number") {
              token = self.symbols_[token] || token;
          }
          return token;
      }
      var symbol, preErrorSymbol, state, action, a, r, yyval = {}, p, len, newState, expected;
      while (true) {
          state = stack[stack.length - 1];
          if (this.defaultActions[state]) {
              action = this.defaultActions[state];
          } else {
              if (symbol === null || typeof symbol == "undefined") {
                  symbol = lex();
              }
              action = table[state] && table[state][symbol];
          }
          if (typeof action === "undefined" || !action.length || !action[0]) {
              var errStr = "";
              if (!recovering) {
                  expected = [];
                  for (p in table[state])
                      if (this.terminals_[p] && p > 2) {
                          expected.push("'" + this.terminals_[p] + "'");
                      }
                  if (this.lexer.showPosition) {
                      errStr = "Parse error on line " + (yylineno + 1) + ":\n" + this.lexer.showPosition() + "\nExpecting " + expected.join(", ") + ", got '" + (this.terminals_[symbol] || symbol) + "'";
                  } else {
                      errStr = "Parse error on line " + (yylineno + 1) + ": Unexpected " + (symbol == 1?"end of input":"'" + (this.terminals_[symbol] || symbol) + "'");
                  }
                  this.parseError(errStr, {text: this.lexer.match, token: this.terminals_[symbol] || symbol, line: this.lexer.yylineno, loc: yyloc, expected: expected});
              }
          }
          if (action[0] instanceof Array && action.length > 1) {
              throw new Error("Parse Error: multiple actions possible at state: " + state + ", token: " + symbol);
          }
          switch (action[0]) {
          case 1:
              stack.push(symbol);
              vstack.push(this.lexer.yytext);
              lstack.push(this.lexer.yylloc);
              stack.push(action[1]);
              symbol = null;
              if (!preErrorSymbol) {
                  yyleng = this.lexer.yyleng;
                  yytext = this.lexer.yytext;
                  yylineno = this.lexer.yylineno;
                  yyloc = this.lexer.yylloc;
                  if (recovering > 0)
                      recovering--;
              } else {
                  symbol = preErrorSymbol;
                  preErrorSymbol = null;
              }
              break;
          case 2:
              len = this.productions_[action[1]][1];
              yyval.$ = vstack[vstack.length - len];
              yyval._$ = {first_line: lstack[lstack.length - (len || 1)].first_line, last_line: lstack[lstack.length - 1].last_line, first_column: lstack[lstack.length - (len || 1)].first_column, last_column: lstack[lstack.length - 1].last_column};
              if (ranges) {
                  yyval._$.range = [lstack[lstack.length - (len || 1)].range[0], lstack[lstack.length - 1].range[1]];
              }
              r = this.performAction.call(yyval, yytext, yyleng, yylineno, this.yy, action[1], vstack, lstack);
              if (typeof r !== "undefined") {
                  return r;
              }
              if (len) {
                  stack = stack.slice(0, -1 * len * 2);
                  vstack = vstack.slice(0, -1 * len);
                  lstack = lstack.slice(0, -1 * len);
              }
              stack.push(this.productions_[action[1]][0]);
              vstack.push(yyval.$);
              lstack.push(yyval._$);
              newState = table[stack[stack.length - 2]][stack[stack.length - 1]];
              stack.push(newState);
              break;
          case 3:
              return true;
          }
      }
      return true;
  }
  };


  function stripFlags(open, close) {
    return {
      left: open.charAt(2) === '~',
      right: close.charAt(0) === '~' || close.charAt(1) === '~'
    };
  }

  /* Jison generated lexer */
  var lexer = (function(){
  var lexer = ({EOF:1,
  parseError:function parseError(str, hash) {
          if (this.yy.parser) {
              this.yy.parser.parseError(str, hash);
          } else {
              throw new Error(str);
          }
      },
  setInput:function (input) {
          this._input = input;
          this._more = this._less = this.done = false;
          this.yylineno = this.yyleng = 0;
          this.yytext = this.matched = this.match = '';
          this.conditionStack = ['INITIAL'];
          this.yylloc = {first_line:1,first_column:0,last_line:1,last_column:0};
          if (this.options.ranges) this.yylloc.range = [0,0];
          this.offset = 0;
          return this;
      },
  input:function () {
          var ch = this._input[0];
          this.yytext += ch;
          this.yyleng++;
          this.offset++;
          this.match += ch;
          this.matched += ch;
          var lines = ch.match(/(?:\r\n?|\n).*/g);
          if (lines) {
              this.yylineno++;
              this.yylloc.last_line++;
          } else {
              this.yylloc.last_column++;
          }
          if (this.options.ranges) this.yylloc.range[1]++;

          this._input = this._input.slice(1);
          return ch;
      },
  unput:function (ch) {
          var len = ch.length;
          var lines = ch.split(/(?:\r\n?|\n)/g);

          this._input = ch + this._input;
          this.yytext = this.yytext.substr(0, this.yytext.length-len-1);
          //this.yyleng -= len;
          this.offset -= len;
          var oldLines = this.match.split(/(?:\r\n?|\n)/g);
          this.match = this.match.substr(0, this.match.length-1);
          this.matched = this.matched.substr(0, this.matched.length-1);

          if (lines.length-1) this.yylineno -= lines.length-1;
          var r = this.yylloc.range;

          this.yylloc = {first_line: this.yylloc.first_line,
            last_line: this.yylineno+1,
            first_column: this.yylloc.first_column,
            last_column: lines ?
                (lines.length === oldLines.length ? this.yylloc.first_column : 0) + oldLines[oldLines.length - lines.length].length - lines[0].length:
                this.yylloc.first_column - len
            };

          if (this.options.ranges) {
              this.yylloc.range = [r[0], r[0] + this.yyleng - len];
          }
          return this;
      },
  more:function () {
          this._more = true;
          return this;
      },
  less:function (n) {
          this.unput(this.match.slice(n));
      },
  pastInput:function () {
          var past = this.matched.substr(0, this.matched.length - this.match.length);
          return (past.length > 20 ? '...':'') + past.substr(-20).replace(/\n/g, "");
      },
  upcomingInput:function () {
          var next = this.match;
          if (next.length < 20) {
              next += this._input.substr(0, 20-next.length);
          }
          return (next.substr(0,20)+(next.length > 20 ? '...':'')).replace(/\n/g, "");
      },
  showPosition:function () {
          var pre = this.pastInput();
          var c = new Array(pre.length + 1).join("-");
          return pre + this.upcomingInput() + "\n" + c+"^";
      },
  next:function () {
          if (this.done) {
              return this.EOF;
          }
          if (!this._input) this.done = true;

          var token,
              match,
              tempMatch,
              index,
              col,
              lines;
          if (!this._more) {
              this.yytext = '';
              this.match = '';
          }
          var rules = this._currentRules();
          for (var i=0;i < rules.length; i++) {
              tempMatch = this._input.match(this.rules[rules[i]]);
              if (tempMatch && (!match || tempMatch[0].length > match[0].length)) {
                  match = tempMatch;
                  index = i;
                  if (!this.options.flex) break;
              }
          }
          if (match) {
              lines = match[0].match(/(?:\r\n?|\n).*/g);
              if (lines) this.yylineno += lines.length;
              this.yylloc = {first_line: this.yylloc.last_line,
                             last_line: this.yylineno+1,
                             first_column: this.yylloc.last_column,
                             last_column: lines ? lines[lines.length-1].length-lines[lines.length-1].match(/\r?\n?/)[0].length : this.yylloc.last_column + match[0].length};
              this.yytext += match[0];
              this.match += match[0];
              this.matches = match;
              this.yyleng = this.yytext.length;
              if (this.options.ranges) {
                  this.yylloc.range = [this.offset, this.offset += this.yyleng];
              }
              this._more = false;
              this._input = this._input.slice(match[0].length);
              this.matched += match[0];
              token = this.performAction.call(this, this.yy, this, rules[index],this.conditionStack[this.conditionStack.length-1]);
              if (this.done && this._input) this.done = false;
              if (token) return token;
              else return;
          }
          if (this._input === "") {
              return this.EOF;
          } else {
              return this.parseError('Lexical error on line '+(this.yylineno+1)+'. Unrecognized text.\n'+this.showPosition(),
                      {text: "", token: null, line: this.yylineno});
          }
      },
  lex:function lex() {
          var r = this.next();
          if (typeof r !== 'undefined') {
              return r;
          } else {
              return this.lex();
          }
      },
  begin:function begin(condition) {
          this.conditionStack.push(condition);
      },
  popState:function popState() {
          return this.conditionStack.pop();
      },
  _currentRules:function _currentRules() {
          return this.conditions[this.conditionStack[this.conditionStack.length-1]].rules;
      },
  topState:function () {
          return this.conditionStack[this.conditionStack.length-2];
      },
  pushState:function begin(condition) {
          this.begin(condition);
      }});
  lexer.options = {};
  lexer.performAction = function anonymous(yy,yy_,$avoiding_name_collisions,YY_START) {


  function strip(start, end) {
    return yy_.yytext = yy_.yytext.substr(start, yy_.yyleng-end);
  }


  var YYSTATE=YY_START
  switch($avoiding_name_collisions) {
  case 0:
                                     if(yy_.yytext.slice(-2) === "\\\\") {
                                       strip(0,1);
                                       this.begin("mu");
                                     } else if(yy_.yytext.slice(-1) === "\\") {
                                       strip(0,1);
                                       this.begin("emu");
                                     } else {
                                       this.begin("mu");
                                     }
                                     if(yy_.yytext) return 14;
                                   
  break;
  case 1:return 14;
  break;
  case 2:
                                     this.popState();
                                     return 14;
                                   
  break;
  case 3:strip(0,4); this.popState(); return 15;
  break;
  case 4:return 35;
  break;
  case 5:return 36;
  break;
  case 6:return 25;
  break;
  case 7:return 16;
  break;
  case 8:return 20;
  break;
  case 9:return 19;
  break;
  case 10:return 19;
  break;
  case 11:return 23;
  break;
  case 12:return 22;
  break;
  case 13:this.popState(); this.begin('com');
  break;
  case 14:strip(3,5); this.popState(); return 15;
  break;
  case 15:return 22;
  break;
  case 16:return 41;
  break;
  case 17:return 40;
  break;
  case 18:return 40;
  break;
  case 19:return 44;
  break;
  case 20:// ignore whitespace
  break;
  case 21:this.popState(); return 24;
  break;
  case 22:this.popState(); return 18;
  break;
  case 23:yy_.yytext = strip(1,2).replace(/\\"/g,'"'); return 32;
  break;
  case 24:yy_.yytext = strip(1,2).replace(/\\'/g,"'"); return 32;
  break;
  case 25:return 42;
  break;
  case 26:return 34;
  break;
  case 27:return 34;
  break;
  case 28:return 33;
  break;
  case 29:return 40;
  break;
  case 30:yy_.yytext = strip(1,2); return 40;
  break;
  case 31:return 'INVALID';
  break;
  case 32:return 5;
  break;
  }
  };
  lexer.rules = [/^(?:[^\x00]*?(?=(\{\{)))/,/^(?:[^\x00]+)/,/^(?:[^\x00]{2,}?(?=(\{\{|\\\{\{|\\\\\{\{|$)))/,/^(?:[\s\S]*?--\}\})/,/^(?:\()/,/^(?:\))/,/^(?:\{\{(~)?>)/,/^(?:\{\{(~)?#)/,/^(?:\{\{(~)?\/)/,/^(?:\{\{(~)?\^)/,/^(?:\{\{(~)?\s*else\b)/,/^(?:\{\{(~)?\{)/,/^(?:\{\{(~)?&)/,/^(?:\{\{!--)/,/^(?:\{\{![\s\S]*?\}\})/,/^(?:\{\{(~)?)/,/^(?:=)/,/^(?:\.\.)/,/^(?:\.(?=([=~}\s\/.)])))/,/^(?:[\/.])/,/^(?:\s+)/,/^(?:\}(~)?\}\})/,/^(?:(~)?\}\})/,/^(?:"(\\["]|[^"])*")/,/^(?:'(\\[']|[^'])*')/,/^(?:@)/,/^(?:true(?=([~}\s)])))/,/^(?:false(?=([~}\s)])))/,/^(?:-?[0-9]+(?=([~}\s)])))/,/^(?:([^\s!"#%-,\.\/;->@\[-\^`\{-~]+(?=([=~}\s\/.)]))))/,/^(?:\[[^\]]*\])/,/^(?:.)/,/^(?:$)/];
  lexer.conditions = {"mu":{"rules":[4,5,6,7,8,9,10,11,12,13,14,15,16,17,18,19,20,21,22,23,24,25,26,27,28,29,30,31,32],"inclusive":false},"emu":{"rules":[2],"inclusive":false},"com":{"rules":[3],"inclusive":false},"INITIAL":{"rules":[0,1,32],"inclusive":true}};
  return lexer;})()
  parser.lexer = lexer;
  function Parser () { this.yy = {}; }Parser.prototype = parser;parser.Parser = Parser;
  return new Parser;
  })();__exports__ = handlebars;
  /* jshint ignore:end */
  return __exports__;
})();

// handlebars/compiler/base.js
var __module8__ = (function(__dependency1__, __dependency2__) {
  
  var __exports__ = {};
  var parser = __dependency1__;
  var AST = __dependency2__;

  __exports__.parser = parser;

  function parse(input) {
    // Just return if an already-compile AST was passed in.
    if(input.constructor === AST.ProgramNode) { return input; }

    parser.yy = AST;
    return parser.parse(input);
  }

  __exports__.parse = parse;
  return __exports__;
})(__module9__, __module7__);

// handlebars/compiler/compiler.js
var __module10__ = (function(__dependency1__) {
  
  var __exports__ = {};
  var Exception = __dependency1__;

  function Compiler() {}

  __exports__.Compiler = Compiler;// the foundHelper register will disambiguate helper lookup from finding a
  // function in a context. This is necessary for mustache compatibility, which
  // requires that context functions in blocks are evaluated by blockHelperMissing,
  // and then proceed as if the resulting value was provided to blockHelperMissing.

  Compiler.prototype = {
    compiler: Compiler,

    disassemble: function() {
      var opcodes = this.opcodes, opcode, out = [], params, param;

      for (var i=0, l=opcodes.length; i<l; i++) {
        opcode = opcodes[i];

        if (opcode.opcode === 'DECLARE') {
          out.push("DECLARE " + opcode.name + "=" + opcode.value);
        } else {
          params = [];
          for (var j=0; j<opcode.args.length; j++) {
            param = opcode.args[j];
            if (typeof param === "string") {
              param = "\"" + param.replace("\n", "\\n") + "\"";
            }
            params.push(param);
          }
          out.push(opcode.opcode + " " + params.join(" "));
        }
      }

      return out.join("\n");
    },

    equals: function(other) {
      var len = this.opcodes.length;
      if (other.opcodes.length !== len) {
        return false;
      }

      for (var i = 0; i < len; i++) {
        var opcode = this.opcodes[i],
            otherOpcode = other.opcodes[i];
        if (opcode.opcode !== otherOpcode.opcode || opcode.args.length !== otherOpcode.args.length) {
          return false;
        }
        for (var j = 0; j < opcode.args.length; j++) {
          if (opcode.args[j] !== otherOpcode.args[j]) {
            return false;
          }
        }
      }

      len = this.children.length;
      if (other.children.length !== len) {
        return false;
      }
      for (i = 0; i < len; i++) {
        if (!this.children[i].equals(other.children[i])) {
          return false;
        }
      }

      return true;
    },

    guid: 0,

    compile: function(program, options) {
      this.opcodes = [];
      this.children = [];
      this.depths = {list: []};
      this.options = options;

      // These changes will propagate to the other compiler components
      var knownHelpers = this.options.knownHelpers;
      this.options.knownHelpers = {
        'helperMissing': true,
        'blockHelperMissing': true,
        'each': true,
        'if': true,
        'unless': true,
        'with': true,
        'log': true
      };
      if (knownHelpers) {
        for (var name in knownHelpers) {
          this.options.knownHelpers[name] = knownHelpers[name];
        }
      }

      return this.accept(program);
    },

    accept: function(node) {
      var strip = node.strip || {},
          ret;
      if (strip.left) {
        this.opcode('strip');
      }

      ret = this[node.type](node);

      if (strip.right) {
        this.opcode('strip');
      }

      return ret;
    },

    program: function(program) {
      var statements = program.statements;

      for(var i=0, l=statements.length; i<l; i++) {
        this.accept(statements[i]);
      }
      this.isSimple = l === 1;

      this.depths.list = this.depths.list.sort(function(a, b) {
        return a - b;
      });

      return this;
    },

    compileProgram: function(program) {
      var result = new this.compiler().compile(program, this.options);
      var guid = this.guid++, depth;

      this.usePartial = this.usePartial || result.usePartial;

      this.children[guid] = result;

      for(var i=0, l=result.depths.list.length; i<l; i++) {
        depth = result.depths.list[i];

        if(depth < 2) { continue; }
        else { this.addDepth(depth - 1); }
      }

      return guid;
    },

    block: function(block) {
      var mustache = block.mustache,
          program = block.program,
          inverse = block.inverse;

      if (program) {
        program = this.compileProgram(program);
      }

      if (inverse) {
        inverse = this.compileProgram(inverse);
      }

      var sexpr = mustache.sexpr;
      var type = this.classifySexpr(sexpr);

      if (type === "helper") {
        this.helperSexpr(sexpr, program, inverse);
      } else if (type === "simple") {
        this.simpleSexpr(sexpr);

        // now that the simple mustache is resolved, we need to
        // evaluate it by executing `blockHelperMissing`
        this.opcode('pushProgram', program);
        this.opcode('pushProgram', inverse);
        this.opcode('emptyHash');
        this.opcode('blockValue');
      } else {
        this.ambiguousSexpr(sexpr, program, inverse);

        // now that the simple mustache is resolved, we need to
        // evaluate it by executing `blockHelperMissing`
        this.opcode('pushProgram', program);
        this.opcode('pushProgram', inverse);
        this.opcode('emptyHash');
        this.opcode('ambiguousBlockValue');
      }

      this.opcode('append');
    },

    hash: function(hash) {
      var pairs = hash.pairs, pair, val;

      this.opcode('pushHash');

      for(var i=0, l=pairs.length; i<l; i++) {
        pair = pairs[i];
        val  = pair[1];

        if (this.options.stringParams) {
          if(val.depth) {
            this.addDepth(val.depth);
          }
          this.opcode('getContext', val.depth || 0);
          this.opcode('pushStringParam', val.stringModeValue, val.type);

          if (val.type === 'sexpr') {
            // Subexpressions get evaluated and passed in
            // in string params mode.
            this.sexpr(val);
          }
        } else {
          this.accept(val);
        }

        this.opcode('assignToHash', pair[0]);
      }
      this.opcode('popHash');
    },

    partial: function(partial) {
      var partialName = partial.partialName;
      this.usePartial = true;

      if(partial.context) {
        this.ID(partial.context);
      } else {
        this.opcode('push', 'depth0');
      }

      this.opcode('invokePartial', partialName.name);
      this.opcode('append');
    },

    content: function(content) {
      this.opcode('appendContent', content.string);
    },

    mustache: function(mustache) {
      this.sexpr(mustache.sexpr);

      if(mustache.escaped && !this.options.noEscape) {
        this.opcode('appendEscaped');
      } else {
        this.opcode('append');
      }
    },

    ambiguousSexpr: function(sexpr, program, inverse) {
      var id = sexpr.id,
          name = id.parts[0],
          isBlock = program != null || inverse != null;

      this.opcode('getContext', id.depth);

      this.opcode('pushProgram', program);
      this.opcode('pushProgram', inverse);

      this.opcode('invokeAmbiguous', name, isBlock);
    },

    simpleSexpr: function(sexpr) {
      var id = sexpr.id;

      if (id.type === 'DATA') {
        this.DATA(id);
      } else if (id.parts.length) {
        this.ID(id);
      } else {
        // Simplified ID for `this`
        this.addDepth(id.depth);
        this.opcode('getContext', id.depth);
        this.opcode('pushContext');
      }

      this.opcode('resolvePossibleLambda');
    },

    helperSexpr: function(sexpr, program, inverse) {
      var params = this.setupFullMustacheParams(sexpr, program, inverse),
          name = sexpr.id.parts[0];

      if (this.options.knownHelpers[name]) {
        this.opcode('invokeKnownHelper', params.length, name);
      } else if (this.options.knownHelpersOnly) {
        throw new Exception("You specified knownHelpersOnly, but used the unknown helper " + name, sexpr);
      } else {
        this.opcode('invokeHelper', params.length, name, sexpr.isRoot);
      }
    },

    sexpr: function(sexpr) {
      var type = this.classifySexpr(sexpr);

      if (type === "simple") {
        this.simpleSexpr(sexpr);
      } else if (type === "helper") {
        this.helperSexpr(sexpr);
      } else {
        this.ambiguousSexpr(sexpr);
      }
    },

    ID: function(id) {
      this.addDepth(id.depth);
      this.opcode('getContext', id.depth);

      var name = id.parts[0];
      if (!name) {
        this.opcode('pushContext');
      } else {
        this.opcode('lookupOnContext', id.parts[0]);
      }

      for(var i=1, l=id.parts.length; i<l; i++) {
        this.opcode('lookup', id.parts[i]);
      }
    },

    DATA: function(data) {
      this.options.data = true;
      if (data.id.isScoped || data.id.depth) {
        throw new Exception('Scoped data references are not supported: ' + data.original, data);
      }

      this.opcode('lookupData');
      var parts = data.id.parts;
      for(var i=0, l=parts.length; i<l; i++) {
        this.opcode('lookup', parts[i]);
      }
    },

    STRING: function(string) {
      this.opcode('pushString', string.string);
    },

    INTEGER: function(integer) {
      this.opcode('pushLiteral', integer.integer);
    },

    BOOLEAN: function(bool) {
      this.opcode('pushLiteral', bool.bool);
    },

    comment: function() {},

    // HELPERS
    opcode: function(name) {
      this.opcodes.push({ opcode: name, args: [].slice.call(arguments, 1) });
    },

    declare: function(name, value) {
      this.opcodes.push({ opcode: 'DECLARE', name: name, value: value });
    },

    addDepth: function(depth) {
      if(depth === 0) { return; }

      if(!this.depths[depth]) {
        this.depths[depth] = true;
        this.depths.list.push(depth);
      }
    },

    classifySexpr: function(sexpr) {
      var isHelper   = sexpr.isHelper;
      var isEligible = sexpr.eligibleHelper;
      var options    = this.options;

      // if ambiguous, we can possibly resolve the ambiguity now
      if (isEligible && !isHelper) {
        var name = sexpr.id.parts[0];

        if (options.knownHelpers[name]) {
          isHelper = true;
        } else if (options.knownHelpersOnly) {
          isEligible = false;
        }
      }

      if (isHelper) { return "helper"; }
      else if (isEligible) { return "ambiguous"; }
      else { return "simple"; }
    },

    pushParams: function(params) {
      var i = params.length, param;

      while(i--) {
        param = params[i];

        if(this.options.stringParams) {
          if(param.depth) {
            this.addDepth(param.depth);
          }

          this.opcode('getContext', param.depth || 0);
          this.opcode('pushStringParam', param.stringModeValue, param.type);

          if (param.type === 'sexpr') {
            // Subexpressions get evaluated and passed in
            // in string params mode.
            this.sexpr(param);
          }
        } else {
          this[param.type](param);
        }
      }
    },

    setupFullMustacheParams: function(sexpr, program, inverse) {
      var params = sexpr.params;
      this.pushParams(params);

      this.opcode('pushProgram', program);
      this.opcode('pushProgram', inverse);

      if (sexpr.hash) {
        this.hash(sexpr.hash);
      } else {
        this.opcode('emptyHash');
      }

      return params;
    }
  };

  function precompile(input, options, env) {
    if (input == null || (typeof input !== 'string' && input.constructor !== env.AST.ProgramNode)) {
      throw new Exception("You must pass a string or Handlebars AST to Handlebars.precompile. You passed " + input);
    }

    options = options || {};
    if (!('data' in options)) {
      options.data = true;
    }

    var ast = env.parse(input);
    var environment = new env.Compiler().compile(ast, options);
    return new env.JavaScriptCompiler().compile(environment, options);
  }

  __exports__.precompile = precompile;function compile(input, options, env) {
    if (input == null || (typeof input !== 'string' && input.constructor !== env.AST.ProgramNode)) {
      throw new Exception("You must pass a string or Handlebars AST to Handlebars.compile. You passed " + input);
    }

    options = options || {};

    if (!('data' in options)) {
      options.data = true;
    }

    var compiled;

    function compileInput() {
      var ast = env.parse(input);
      var environment = new env.Compiler().compile(ast, options);
      var templateSpec = new env.JavaScriptCompiler().compile(environment, options, undefined, true);
      return env.template(templateSpec);
    }

    // Template is only compiled on first use and cached after that point.
    return function(context, options) {
      if (!compiled) {
        compiled = compileInput();
      }
      return compiled.call(this, context, options);
    };
  }

  __exports__.compile = compile;
  return __exports__;
})(__module5__);

// handlebars/compiler/javascript-compiler.js
var __module11__ = (function(__dependency1__, __dependency2__) {
  
  var __exports__;
  var COMPILER_REVISION = __dependency1__.COMPILER_REVISION;
  var REVISION_CHANGES = __dependency1__.REVISION_CHANGES;
  var log = __dependency1__.log;
  var Exception = __dependency2__;

  function Literal(value) {
    this.value = value;
  }

  function JavaScriptCompiler() {}

  JavaScriptCompiler.prototype = {
    // PUBLIC API: You can override these methods in a subclass to provide
    // alternative compiled forms for name lookup and buffering semantics
    nameLookup: function(parent, name /* , type*/) {
      var wrap,
          ret;
      if (parent.indexOf('depth') === 0) {
        wrap = true;
      }

      if (/^[0-9]+$/.test(name)) {
        ret = parent + "[" + name + "]";
      } else if (JavaScriptCompiler.isValidJavaScriptVariableName(name)) {
        ret = parent + "." + name;
      }
      else {
        ret = parent + "['" + name + "']";
      }

      if (wrap) {
        return '(' + parent + ' && ' + ret + ')';
      } else {
        return ret;
      }
    },

    compilerInfo: function() {
      var revision = COMPILER_REVISION,
          versions = REVISION_CHANGES[revision];
      return "this.compilerInfo = ["+revision+",'"+versions+"'];\n";
    },

    appendToBuffer: function(string) {
      if (this.environment.isSimple) {
        return "return " + string + ";";
      } else {
        return {
          appendToBuffer: true,
          content: string,
          toString: function() { return "buffer += " + string + ";"; }
        };
      }
    },

    initializeBuffer: function() {
      return this.quotedString("");
    },

    namespace: "Handlebars",
    // END PUBLIC API

    compile: function(environment, options, context, asObject) {
      this.environment = environment;
      this.options = options || {};

      log('debug', this.environment.disassemble() + "\n\n");

      this.name = this.environment.name;
      this.isChild = !!context;
      this.context = context || {
        programs: [],
        environments: [],
        aliases: { }
      };

      this.preamble();

      this.stackSlot = 0;
      this.stackVars = [];
      this.registers = { list: [] };
      this.hashes = [];
      this.compileStack = [];
      this.inlineStack = [];

      this.compileChildren(environment, options);

      var opcodes = environment.opcodes, opcode;

      this.i = 0;

      for(var l=opcodes.length; this.i<l; this.i++) {
        opcode = opcodes[this.i];

        if(opcode.opcode === 'DECLARE') {
          this[opcode.name] = opcode.value;
        } else {
          this[opcode.opcode].apply(this, opcode.args);
        }

        // Reset the stripNext flag if it was not set by this operation.
        if (opcode.opcode !== this.stripNext) {
          this.stripNext = false;
        }
      }

      // Flush any trailing content that might be pending.
      this.pushSource('');

      if (this.stackSlot || this.inlineStack.length || this.compileStack.length) {
        throw new Exception('Compile completed with content left on stack');
      }

      return this.createFunctionContext(asObject);
    },

    preamble: function() {
      var out = [];

      if (!this.isChild) {
        var namespace = this.namespace;

        var copies = "helpers = this.merge(helpers, " + namespace + ".helpers);";
        if (this.environment.usePartial) { copies = copies + " partials = this.merge(partials, " + namespace + ".partials);"; }
        if (this.options.data) { copies = copies + " data = data || {};"; }
        out.push(copies);
      } else {
        out.push('');
      }

      if (!this.environment.isSimple) {
        out.push(", buffer = " + this.initializeBuffer());
      } else {
        out.push("");
      }

      // track the last context pushed into place to allow skipping the
      // getContext opcode when it would be a noop
      this.lastContext = 0;
      this.source = out;
    },

    createFunctionContext: function(asObject) {
      var locals = this.stackVars.concat(this.registers.list);

      if(locals.length > 0) {
        this.source[1] = this.source[1] + ", " + locals.join(", ");
      }

      // Generate minimizer alias mappings
      if (!this.isChild) {
        for (var alias in this.context.aliases) {
          if (this.context.aliases.hasOwnProperty(alias)) {
            this.source[1] = this.source[1] + ', ' + alias + '=' + this.context.aliases[alias];
          }
        }
      }

      if (this.source[1]) {
        this.source[1] = "var " + this.source[1].substring(2) + ";";
      }

      // Merge children
      if (!this.isChild) {
        this.source[1] += '\n' + this.context.programs.join('\n') + '\n';
      }

      if (!this.environment.isSimple) {
        this.pushSource("return buffer;");
      }

      var params = this.isChild ? ["depth0", "data"] : ["Handlebars", "depth0", "helpers", "partials", "data"];

      for(var i=0, l=this.environment.depths.list.length; i<l; i++) {
        params.push("depth" + this.environment.depths.list[i]);
      }

      // Perform a second pass over the output to merge content when possible
      var source = this.mergeSource();

      if (!this.isChild) {
        source = this.compilerInfo()+source;
      }

      if (asObject) {
        params.push(source);

        return Function.apply(this, params);
      } else {
        var functionSource = 'function ' + (this.name || '') + '(' + params.join(',') + ') {\n  ' + source + '}';
        log('debug', functionSource + "\n\n");
        return functionSource;
      }
    },
    mergeSource: function() {
      // WARN: We are not handling the case where buffer is still populated as the source should
      // not have buffer append operations as their final action.
      var source = '',
          buffer;
      for (var i = 0, len = this.source.length; i < len; i++) {
        var line = this.source[i];
        if (line.appendToBuffer) {
          if (buffer) {
            buffer = buffer + '\n    + ' + line.content;
          } else {
            buffer = line.content;
          }
        } else {
          if (buffer) {
            source += 'buffer += ' + buffer + ';\n  ';
            buffer = undefined;
          }
          source += line + '\n  ';
        }
      }
      return source;
    },

    // [blockValue]
    //
    // On stack, before: hash, inverse, program, value
    // On stack, after: return value of blockHelperMissing
    //
    // The purpose of this opcode is to take a block of the form
    // `{{#foo}}...{{/foo}}`, resolve the value of `foo`, and
    // replace it on the stack with the result of properly
    // invoking blockHelperMissing.
    blockValue: function() {
      this.context.aliases.blockHelperMissing = 'helpers.blockHelperMissing';

      var params = ["depth0"];
      this.setupParams(0, params);

      this.replaceStack(function(current) {
        params.splice(1, 0, current);
        return "blockHelperMissing.call(" + params.join(", ") + ")";
      });
    },

    // [ambiguousBlockValue]
    //
    // On stack, before: hash, inverse, program, value
    // Compiler value, before: lastHelper=value of last found helper, if any
    // On stack, after, if no lastHelper: same as [blockValue]
    // On stack, after, if lastHelper: value
    ambiguousBlockValue: function() {
      this.context.aliases.blockHelperMissing = 'helpers.blockHelperMissing';

      var params = ["depth0"];
      this.setupParams(0, params);

      var current = this.topStack();
      params.splice(1, 0, current);

      this.pushSource("if (!" + this.lastHelper + ") { " + current + " = blockHelperMissing.call(" + params.join(", ") + "); }");
    },

    // [appendContent]
    //
    // On stack, before: ...
    // On stack, after: ...
    //
    // Appends the string value of `content` to the current buffer
    appendContent: function(content) {
      if (this.pendingContent) {
        content = this.pendingContent + content;
      }
      if (this.stripNext) {
        content = content.replace(/^\s+/, '');
      }

      this.pendingContent = content;
    },

    // [strip]
    //
    // On stack, before: ...
    // On stack, after: ...
    //
    // Removes any trailing whitespace from the prior content node and flags
    // the next operation for stripping if it is a content node.
    strip: function() {
      if (this.pendingContent) {
        this.pendingContent = this.pendingContent.replace(/\s+$/, '');
      }
      this.stripNext = 'strip';
    },

    // [append]
    //
    // On stack, before: value, ...
    // On stack, after: ...
    //
    // Coerces `value` to a String and appends it to the current buffer.
    //
    // If `value` is truthy, or 0, it is coerced into a string and appended
    // Otherwise, the empty string is appended
    append: function() {
      // Force anything that is inlined onto the stack so we don't have duplication
      // when we examine local
      this.flushInline();
      var local = this.popStack();
      this.pushSource("if(" + local + " || " + local + " === 0) { " + this.appendToBuffer(local) + " }");
      if (this.environment.isSimple) {
        this.pushSource("else { " + this.appendToBuffer("''") + " }");
      }
    },

    // [appendEscaped]
    //
    // On stack, before: value, ...
    // On stack, after: ...
    //
    // Escape `value` and append it to the buffer
    appendEscaped: function() {
      this.context.aliases.escapeExpression = 'this.escapeExpression';

      this.pushSource(this.appendToBuffer("escapeExpression(" + this.popStack() + ")"));
    },

    // [getContext]
    //
    // On stack, before: ...
    // On stack, after: ...
    // Compiler value, after: lastContext=depth
    //
    // Set the value of the `lastContext` compiler value to the depth
    getContext: function(depth) {
      if(this.lastContext !== depth) {
        this.lastContext = depth;
      }
    },

    // [lookupOnContext]
    //
    // On stack, before: ...
    // On stack, after: currentContext[name], ...
    //
    // Looks up the value of `name` on the current context and pushes
    // it onto the stack.
    lookupOnContext: function(name) {
      this.push(this.nameLookup('depth' + this.lastContext, name, 'context'));
    },

    // [pushContext]
    //
    // On stack, before: ...
    // On stack, after: currentContext, ...
    //
    // Pushes the value of the current context onto the stack.
    pushContext: function() {
      this.pushStackLiteral('depth' + this.lastContext);
    },

    // [resolvePossibleLambda]
    //
    // On stack, before: value, ...
    // On stack, after: resolved value, ...
    //
    // If the `value` is a lambda, replace it on the stack by
    // the return value of the lambda
    resolvePossibleLambda: function() {
      this.context.aliases.functionType = '"function"';

      this.replaceStack(function(current) {
        return "typeof " + current + " === functionType ? " + current + ".apply(depth0) : " + current;
      });
    },

    // [lookup]
    //
    // On stack, before: value, ...
    // On stack, after: value[name], ...
    //
    // Replace the value on the stack with the result of looking
    // up `name` on `value`
    lookup: function(name) {
      this.replaceStack(function(current) {
        return current + " == null || " + current + " === false ? " + current + " : " + this.nameLookup(current, name, 'context');
      });
    },

    // [lookupData]
    //
    // On stack, before: ...
    // On stack, after: data, ...
    //
    // Push the data lookup operator
    lookupData: function() {
      this.pushStackLiteral('data');
    },

    // [pushStringParam]
    //
    // On stack, before: ...
    // On stack, after: string, currentContext, ...
    //
    // This opcode is designed for use in string mode, which
    // provides the string value of a parameter along with its
    // depth rather than resolving it immediately.
    pushStringParam: function(string, type) {
      this.pushStackLiteral('depth' + this.lastContext);

      this.pushString(type);

      // If it's a subexpression, the string result
      // will be pushed after this opcode.
      if (type !== 'sexpr') {
        if (typeof string === 'string') {
          this.pushString(string);
        } else {
          this.pushStackLiteral(string);
        }
      }
    },

    emptyHash: function() {
      this.pushStackLiteral('{}');

      if (this.options.stringParams) {
        this.push('{}'); // hashContexts
        this.push('{}'); // hashTypes
      }
    },
    pushHash: function() {
      if (this.hash) {
        this.hashes.push(this.hash);
      }
      this.hash = {values: [], types: [], contexts: []};
    },
    popHash: function() {
      var hash = this.hash;
      this.hash = this.hashes.pop();

      if (this.options.stringParams) {
        this.push('{' + hash.contexts.join(',') + '}');
        this.push('{' + hash.types.join(',') + '}');
      }

      this.push('{\n    ' + hash.values.join(',\n    ') + '\n  }');
    },

    // [pushString]
    //
    // On stack, before: ...
    // On stack, after: quotedString(string), ...
    //
    // Push a quoted version of `string` onto the stack
    pushString: function(string) {
      this.pushStackLiteral(this.quotedString(string));
    },

    // [push]
    //
    // On stack, before: ...
    // On stack, after: expr, ...
    //
    // Push an expression onto the stack
    push: function(expr) {
      this.inlineStack.push(expr);
      return expr;
    },

    // [pushLiteral]
    //
    // On stack, before: ...
    // On stack, after: value, ...
    //
    // Pushes a value onto the stack. This operation prevents
    // the compiler from creating a temporary variable to hold
    // it.
    pushLiteral: function(value) {
      this.pushStackLiteral(value);
    },

    // [pushProgram]
    //
    // On stack, before: ...
    // On stack, after: program(guid), ...
    //
    // Push a program expression onto the stack. This takes
    // a compile-time guid and converts it into a runtime-accessible
    // expression.
    pushProgram: function(guid) {
      if (guid != null) {
        this.pushStackLiteral(this.programExpression(guid));
      } else {
        this.pushStackLiteral(null);
      }
    },

    // [invokeHelper]
    //
    // On stack, before: hash, inverse, program, params..., ...
    // On stack, after: result of helper invocation
    //
    // Pops off the helper's parameters, invokes the helper,
    // and pushes the helper's return value onto the stack.
    //
    // If the helper is not found, `helperMissing` is called.
    invokeHelper: function(paramSize, name, isRoot) {
      this.context.aliases.helperMissing = 'helpers.helperMissing';
      this.useRegister('helper');

      var helper = this.lastHelper = this.setupHelper(paramSize, name, true);
      var nonHelper = this.nameLookup('depth' + this.lastContext, name, 'context');

      var lookup = 'helper = ' + helper.name + ' || ' + nonHelper;
      if (helper.paramsInit) {
        lookup += ',' + helper.paramsInit;
      }

      this.push(
        '('
          + lookup
          + ',helper '
            + '? helper.call(' + helper.callParams + ') '
            + ': helperMissing.call(' + helper.helperMissingParams + '))');

      // Always flush subexpressions. This is both to prevent the compounding size issue that
      // occurs when the code has to be duplicated for inlining and also to prevent errors
      // due to the incorrect options object being passed due to the shared register.
      if (!isRoot) {
        this.flushInline();
      }
    },

    // [invokeKnownHelper]
    //
    // On stack, before: hash, inverse, program, params..., ...
    // On stack, after: result of helper invocation
    //
    // This operation is used when the helper is known to exist,
    // so a `helperMissing` fallback is not required.
    invokeKnownHelper: function(paramSize, name) {
      var helper = this.setupHelper(paramSize, name);
      this.push(helper.name + ".call(" + helper.callParams + ")");
    },

    // [invokeAmbiguous]
    //
    // On stack, before: hash, inverse, program, params..., ...
    // On stack, after: result of disambiguation
    //
    // This operation is used when an expression like `{{foo}}`
    // is provided, but we don't know at compile-time whether it
    // is a helper or a path.
    //
    // This operation emits more code than the other options,
    // and can be avoided by passing the `knownHelpers` and
    // `knownHelpersOnly` flags at compile-time.
    invokeAmbiguous: function(name, helperCall) {
      this.context.aliases.functionType = '"function"';
      this.useRegister('helper');

      this.emptyHash();
      var helper = this.setupHelper(0, name, helperCall);

      var helperName = this.lastHelper = this.nameLookup('helpers', name, 'helper');

      var nonHelper = this.nameLookup('depth' + this.lastContext, name, 'context');
      var nextStack = this.nextStack();

      if (helper.paramsInit) {
        this.pushSource(helper.paramsInit);
      }
      this.pushSource('if (helper = ' + helperName + ') { ' + nextStack + ' = helper.call(' + helper.callParams + '); }');
      this.pushSource('else { helper = ' + nonHelper + '; ' + nextStack + ' = typeof helper === functionType ? helper.call(' + helper.callParams + ') : helper; }');
    },

    // [invokePartial]
    //
    // On stack, before: context, ...
    // On stack after: result of partial invocation
    //
    // This operation pops off a context, invokes a partial with that context,
    // and pushes the result of the invocation back.
    invokePartial: function(name) {
      var params = [this.nameLookup('partials', name, 'partial'), "'" + name + "'", this.popStack(), "helpers", "partials"];

      if (this.options.data) {
        params.push("data");
      }

      this.context.aliases.self = "this";
      this.push("self.invokePartial(" + params.join(", ") + ")");
    },

    // [assignToHash]
    //
    // On stack, before: value, hash, ...
    // On stack, after: hash, ...
    //
    // Pops a value and hash off the stack, assigns `hash[key] = value`
    // and pushes the hash back onto the stack.
    assignToHash: function(key) {
      var value = this.popStack(),
          context,
          type;

      if (this.options.stringParams) {
        type = this.popStack();
        context = this.popStack();
      }

      var hash = this.hash;
      if (context) {
        hash.contexts.push("'" + key + "': " + context);
      }
      if (type) {
        hash.types.push("'" + key + "': " + type);
      }
      hash.values.push("'" + key + "': (" + value + ")");
    },

    // HELPERS

    compiler: JavaScriptCompiler,

    compileChildren: function(environment, options) {
      var children = environment.children, child, compiler;

      for(var i=0, l=children.length; i<l; i++) {
        child = children[i];
        compiler = new this.compiler();

        var index = this.matchExistingProgram(child);

        if (index == null) {
          this.context.programs.push('');     // Placeholder to prevent name conflicts for nested children
          index = this.context.programs.length;
          child.index = index;
          child.name = 'program' + index;
          this.context.programs[index] = compiler.compile(child, options, this.context);
          this.context.environments[index] = child;
        } else {
          child.index = index;
          child.name = 'program' + index;
        }
      }
    },
    matchExistingProgram: function(child) {
      for (var i = 0, len = this.context.environments.length; i < len; i++) {
        var environment = this.context.environments[i];
        if (environment && environment.equals(child)) {
          return i;
        }
      }
    },

    programExpression: function(guid) {
      this.context.aliases.self = "this";

      if(guid == null) {
        return "self.noop";
      }

      var child = this.environment.children[guid],
          depths = child.depths.list, depth;

      var programParams = [child.index, child.name, "data"];

      for(var i=0, l = depths.length; i<l; i++) {
        depth = depths[i];

        if(depth === 1) { programParams.push("depth0"); }
        else { programParams.push("depth" + (depth - 1)); }
      }

      return (depths.length === 0 ? "self.program(" : "self.programWithDepth(") + programParams.join(", ") + ")";
    },

    register: function(name, val) {
      this.useRegister(name);
      this.pushSource(name + " = " + val + ";");
    },

    useRegister: function(name) {
      if(!this.registers[name]) {
        this.registers[name] = true;
        this.registers.list.push(name);
      }
    },

    pushStackLiteral: function(item) {
      return this.push(new Literal(item));
    },

    pushSource: function(source) {
      if (this.pendingContent) {
        this.source.push(this.appendToBuffer(this.quotedString(this.pendingContent)));
        this.pendingContent = undefined;
      }

      if (source) {
        this.source.push(source);
      }
    },

    pushStack: function(item) {
      this.flushInline();

      var stack = this.incrStack();
      if (item) {
        this.pushSource(stack + " = " + item + ";");
      }
      this.compileStack.push(stack);
      return stack;
    },

    replaceStack: function(callback) {
      var prefix = '',
          inline = this.isInline(),
          stack,
          createdStack,
          usedLiteral;

      // If we are currently inline then we want to merge the inline statement into the
      // replacement statement via ','
      if (inline) {
        var top = this.popStack(true);

        if (top instanceof Literal) {
          // Literals do not need to be inlined
          stack = top.value;
          usedLiteral = true;
        } else {
          // Get or create the current stack name for use by the inline
          createdStack = !this.stackSlot;
          var name = !createdStack ? this.topStackName() : this.incrStack();

          prefix = '(' + this.push(name) + ' = ' + top + '),';
          stack = this.topStack();
        }
      } else {
        stack = this.topStack();
      }

      var item = callback.call(this, stack);

      if (inline) {
        if (!usedLiteral) {
          this.popStack();
        }
        if (createdStack) {
          this.stackSlot--;
        }
        this.push('(' + prefix + item + ')');
      } else {
        // Prevent modification of the context depth variable. Through replaceStack
        if (!/^stack/.test(stack)) {
          stack = this.nextStack();
        }

        this.pushSource(stack + " = (" + prefix + item + ");");
      }
      return stack;
    },

    nextStack: function() {
      return this.pushStack();
    },

    incrStack: function() {
      this.stackSlot++;
      if(this.stackSlot > this.stackVars.length) { this.stackVars.push("stack" + this.stackSlot); }
      return this.topStackName();
    },
    topStackName: function() {
      return "stack" + this.stackSlot;
    },
    flushInline: function() {
      var inlineStack = this.inlineStack;
      if (inlineStack.length) {
        this.inlineStack = [];
        for (var i = 0, len = inlineStack.length; i < len; i++) {
          var entry = inlineStack[i];
          if (entry instanceof Literal) {
            this.compileStack.push(entry);
          } else {
            this.pushStack(entry);
          }
        }
      }
    },
    isInline: function() {
      return this.inlineStack.length;
    },

    popStack: function(wrapped) {
      var inline = this.isInline(),
          item = (inline ? this.inlineStack : this.compileStack).pop();

      if (!wrapped && (item instanceof Literal)) {
        return item.value;
      } else {
        if (!inline) {
          if (!this.stackSlot) {
            throw new Exception('Invalid stack pop');
          }
          this.stackSlot--;
        }
        return item;
      }
    },

    topStack: function(wrapped) {
      var stack = (this.isInline() ? this.inlineStack : this.compileStack),
          item = stack[stack.length - 1];

      if (!wrapped && (item instanceof Literal)) {
        return item.value;
      } else {
        return item;
      }
    },

    quotedString: function(str) {
      return '"' + str
        .replace(/\\/g, '\\\\')
        .replace(/"/g, '\\"')
        .replace(/\n/g, '\\n')
        .replace(/\r/g, '\\r')
        .replace(/\u2028/g, '\\u2028')   // Per Ecma-262 7.3 + 7.8.4
        .replace(/\u2029/g, '\\u2029') + '"';
    },

    setupHelper: function(paramSize, name, missingParams) {
      var params = [],
          paramsInit = this.setupParams(paramSize, params, missingParams);
      var foundHelper = this.nameLookup('helpers', name, 'helper');

      return {
        params: params,
        paramsInit: paramsInit,
        name: foundHelper,
        callParams: ["depth0"].concat(params).join(", "),
        helperMissingParams: missingParams && ["depth0", this.quotedString(name)].concat(params).join(", ")
      };
    },

    setupOptions: function(paramSize, params) {
      var options = [], contexts = [], types = [], param, inverse, program;

      options.push("hash:" + this.popStack());

      if (this.options.stringParams) {
        options.push("hashTypes:" + this.popStack());
        options.push("hashContexts:" + this.popStack());
      }

      inverse = this.popStack();
      program = this.popStack();

      // Avoid setting fn and inverse if neither are set. This allows
      // helpers to do a check for `if (options.fn)`
      if (program || inverse) {
        if (!program) {
          this.context.aliases.self = "this";
          program = "self.noop";
        }

        if (!inverse) {
          this.context.aliases.self = "this";
          inverse = "self.noop";
        }

        options.push("inverse:" + inverse);
        options.push("fn:" + program);
      }

      for(var i=0; i<paramSize; i++) {
        param = this.popStack();
        params.push(param);

        if(this.options.stringParams) {
          types.push(this.popStack());
          contexts.push(this.popStack());
        }
      }

      if (this.options.stringParams) {
        options.push("contexts:[" + contexts.join(",") + "]");
        options.push("types:[" + types.join(",") + "]");
      }

      if(this.options.data) {
        options.push("data:data");
      }

      return options;
    },

    // the params and contexts arguments are passed in arrays
    // to fill in
    setupParams: function(paramSize, params, useRegister) {
      var options = '{' + this.setupOptions(paramSize, params).join(',') + '}';

      if (useRegister) {
        this.useRegister('options');
        params.push('options');
        return 'options=' + options;
      } else {
        params.push(options);
        return '';
      }
    }
  };

  var reservedWords = (
    "break else new var" +
    " case finally return void" +
    " catch for switch while" +
    " continue function this with" +
    " default if throw" +
    " delete in try" +
    " do instanceof typeof" +
    " abstract enum int short" +
    " boolean export interface static" +
    " byte extends long super" +
    " char final native synchronized" +
    " class float package throws" +
    " const goto private transient" +
    " debugger implements protected volatile" +
    " double import public let yield"
  ).split(" ");

  var compilerWords = JavaScriptCompiler.RESERVED_WORDS = {};

  for(var i=0, l=reservedWords.length; i<l; i++) {
    compilerWords[reservedWords[i]] = true;
  }

  JavaScriptCompiler.isValidJavaScriptVariableName = function(name) {
    if(!JavaScriptCompiler.RESERVED_WORDS[name] && /^[a-zA-Z_$][0-9a-zA-Z_$]*$/.test(name)) {
      return true;
    }
    return false;
  };

  __exports__ = JavaScriptCompiler;
  return __exports__;
})(__module2__, __module5__);

// handlebars.js
var __module0__ = (function(__dependency1__, __dependency2__, __dependency3__, __dependency4__, __dependency5__) {
  
  var __exports__;
  /*globals Handlebars: true */
  var Handlebars = __dependency1__;

  // Compiler imports
  var AST = __dependency2__;
  var Parser = __dependency3__.parser;
  var parse = __dependency3__.parse;
  var Compiler = __dependency4__.Compiler;
  var compile = __dependency4__.compile;
  var precompile = __dependency4__.precompile;
  var JavaScriptCompiler = __dependency5__;

  var _create = Handlebars.create;
  var create = function() {
    var hb = _create();

    hb.compile = function(input, options) {
      return compile(input, options, hb);
    };
    hb.precompile = function (input, options) {
      return precompile(input, options, hb);
    };

    hb.AST = AST;
    hb.Compiler = Compiler;
    hb.JavaScriptCompiler = JavaScriptCompiler;
    hb.Parser = Parser;
    hb.parse = parse;

    return hb;
  };

  Handlebars = create();
  Handlebars.create = create;

  __exports__ = Handlebars;
  return __exports__;
})(__module1__, __module7__, __module8__, __module10__, __module11__);

  return __module0__;
})();

return Handlebars;

});


define('text!tpl/item.html',[],function () { return '<div class="page-header">\n  <h1><%=name%> <small><%=collectionName%></small>\n\n    \n    <div class="right-header">\n    <% if (isConstant) { %>\n    <small>\n      <span class="label label-warning final">Constant</span>\n    </small>\n    <% } %>\n    </div>\n  </h1>\n</div>\n\n';});


define('text!tpl/class.html',[],function () { return '<!--  <div class="description"> \n    <%=description%>\n  </div>\n  \n<div class="meta">File: <strong><a href=\'#file/<%=urlencodedfile%>/<%=line%>\'><%=file%>:<%=line%></a></strong></div>-->\n\n  <% if (isConstructor) { %>\n  <div class="constructor">\n    <!--<h2>Constructor</h2>--> \n    <%=constructor%>\n  </div>\n  <% } %>\n';});


define('text!tpl/method.handlebars',[],function () { return '\n<div id="method_{{name}}" class="method item{{#if access}} {{access}}{{/if}}{{#if deprecated}} deprecated{{/if}}{{#if extended_from}} inherited{{/if}}">\n\n  <div class="description">\n    <!--<h4>Description:</h4>-->\n    <p>{{{description}}}</p>\n  </div>\n\n  <div class="signature">\n\n    <h3 class="name">\n      <code>\n        {{#if isConstructor}}<span class="word-new">new</span>{{/if}}\n        <span class="word-name">{{name}}</span>\n      </code>\n    </h3>\n    <div class="args">\n      {{#if params}}\n      <span class="paren">(</span><ul class="args-list inline commas">\n        {{#params}}\n        <li class="arg">\n          {{#if optional}}\n          <code class="optional">[{{name}}{{#if optdefault}}={{optdefault}}{{/if}}]</code> \n          {{else}}\n          <code>{{name}}</code>\n          {{/if}}\n        </li>\n        {{/params}}\n      </ul><span class="paren">)</span>\n\n      {{else}}\n      <span class="paren">(</span>\n      <span class="paren">)</span>\n      {{/if}}\n    </div>\n\n  </div>\n\n  {{#if return}}\n  <span class="returns-inline">\n    <span class="type"></span>\n  </span>\n  {{/if}}\n\n  {{#if deprecated}}\n  <span class="flag deprecated"{{#if deprecationMessage}} title="{{deprecationMessage}}"{{/if}}>deprecated</span>\n  {{/if}}\n\n  {{#if access}}\n  <span class="flag {{access}}">{{access}}</span>\n  {{/if}}\n\n  {{#if final}}\n  <span class="flag final">final</span>\n  {{/if}}\n\n  {{#if static}}\n  <span class="flag static">static</span>\n  {{/if}}\n\n  {{#if chainable}}\n  <span class="label label-success chainable">chainable</span>\n  {{/if}}\n\n  {{#if async}}\n  <span class="flag async">async</span>\n  {{/if}}\n\n  <!--  <div class="meta">\n      {{#if overwritten_from}}\n      <p>Inherited from\n        <a href="#">\n          {{overwritten_from/class}}\n        </a>\n        {{#if foundAt}}\n        but overwritten in\n        {{/if}}\n        {{else}}\n        {{#if extended_from}}\n      <p>Inherited from\n        <a href="#">{{extended_from}}</a>:\n        {{else}}\n        {{#providedBy}}\n      <p>Provided by the <a href="../modules/{{.}}.html">{{.}}</a> module.</p>\n      {{/providedBy}}\n      <p>\n        {{#if foundAt}}\n        Defined in\n        {{/if}}\n        {{/if}}\n        {{/if}}\n        {{#if foundAt}}\n        <a href="{{foundAt}}">`{{{file}}}:{{{line}}}`</a>\n        {{/if}}\n      </p>\n  \n      {{#if deprecationMessage}}\n      <p>Deprecated: {{deprecationMessage}}</p>\n      {{/if}}\n  \n      {{#if since}}\n      <p>Available since {{since}}</p>\n      {{/if}}\n    </div>-->\n\n\n  {{#if params}}\n  <div class="params">\n    <h4>Parameters:</h4>\n\n    <ul class="params-list">\n      {{#params}}\n      <li class="param">\n\n        {{#if optional}}\n        <code class="param-name optional">[{{name}}{{#if optdefault}}={{optdefault}}{{/if}}]</code>\n\n        <span class="label label-default optional" title="This parameter is optional.">optional</span>\n        {{else}}\n        <code class="param-name">{{name}}</code>\n\n        {{/if}}\n\n        {{#if type}}\n          <span class="param-type label label-info">{{type}}</span> \n        {{/if}}\n\n        {{#if multiple}}\n        <span class="flag multiple" title="This argument may occur one or more times.">multiple</span>\n        {{/if}}\n\n        <div class="param-description">\n          {{{description}}}\n        </div>\n\n        {{#if props}}\n        <ul class="params-list">\n          {{#props}}\n          <li class="param">\n            {{#if optional}}\n            <code class="param-name optional">[{{name}}{{#if optdefault}}={{optdefault}}{{/if}}]</code>\n\n            <span class="flag optional" title="This parameter is optional.">optional</span>\n            {{else}}\n            <code class="param-name">{{name}}</code>\n\n            {{/if}}\n\n            <div class="param-description">\n              {{{description}}}\n            </div>\n\n            {{#if props}}\n            <ul class="params-list">\n              {{#props}}\n              <li class="param">\n                {{#if optional}}\n                <code class="param-name optional">[{{name}}{{#if optdefault}}={{optdefault}}{{/if}}]</code>\n\n                <span class="flag optional" title="This parameter is optional.">optional</span>\n                {{else}}\n                <code class="param-name">{{name}}</code>\n\n                {{/if}}\n\n                <div class="param-description">\n                  {{{description}}}\n                </div>\n              </li>\n              {{/props}}\n            </ul>\n            {{/if}}\n          </li>\n          {{/props}}\n        </ul>\n        {{/if}}\n      </li>\n      {{/params}}\n    </ul>\n  </div>\n  {{/if}}\n\n  {{#return}}\n  <div class="returns">\n    <h4>Returns:</h4> \n\n    <div class="returns-description">\n\n      {{#if type}}\n        <span class="param-type label label-info">{{type}}</span> \n      {{/if}}\n\n      <div class="param-description">\n        {{{description}}}\n      </div>\n\n    </div>\n  </div>\n  {{/return}}\n\n  {{#example}}\n  <div class="example">\n    <h4>Example:</h4>\n\n    <div class="example-content">\n      {{{.}}}\n    </div>\n  </div>\n  {{/example}}\n\n\n\n\n\n  <div class="meta">\n    {{#if class}}\n    Class: \n    <strong><a href=\'#get/{{class}}\'>{{class}}</a></strong>\n    |\n    {{/if}}\n    File: \n    <strong><a href=\'#file/{{urlencodedfile}}/{{line}}\'>{{file}}:{{line}}</a></strong> \n  </div>\n\n\n\n</div>\n';});


define('text!tpl/event.handlebars',[],function () { return '\n<div id="event_{{name}}" class="events item{{#if access}} {{access}}{{/if}}{{#if deprecated}} deprecated{{/if}}{{#if extended_from}} inherited{{/if}}">\n  <!--<h3 class="name"><code>{{name}}</code></h3>-->\n\n  <div class="description">\n    <!--<h4>Description:</h4>-->\n    <p>{{{description}}}</p>\n  </div>\n\n  {{#if deprecated}}\n  <span class="flag deprecated"{{#if deprecationMessage}} title="{{deprecationMessage}}"{{/if}}>deprecated</span>\n  {{/if}}\n\n  {{#if access}}\n  <span class="flag {{access}}">{{access}}</span>\n  {{/if}}\n\n  {{#if final}}\n  <span class="flag final">final</span>\n  {{/if}}\n\n  {{#if static}}\n  <span class="flag static">static</span>\n  {{/if}}\n\n<!--  <div class="meta">\n    {{#if overwritten_from}}\n    <p>Inherited from\n      <a href="#">\n        {{overwritten_from/class}}\n      </a>\n      {{#if foundAt}}\n      but overwritten in\n      {{/if}}\n      {{else}}\n      {{#if extended_from}}\n    <p>Inherited from\n      <a href="#">{{extended_from}}</a>:\n      {{else}}\n      {{#providedBy}}\n    <p>Provided by the <a href="../modules/{{.}}.html">{{.}}</a> module.</p>\n    {{/providedBy}}\n    <p>\n      {{#if foundAt}}\n      Defined in\n      {{/if}}\n      {{/if}}\n      {{/if}}\n      {{#if foundAt}}\n      <a href="{{foundAt}}">`{{{file}}}:{{{line}}}`</a>\n      {{/if}}\n    </p>\n\n    {{#if deprecationMessage}}\n    <p>Deprecated: {{deprecationMessage}}</p>\n    {{/if}}\n\n    {{#if since}}\n    <p>Available since {{since}}</p>\n    {{/if}}\n  </div>-->\n\n\n\n  {{#if params}}\n  <div class="params">\n    <h4>Event Payload:</h4>\n\n    <ul class="params-list">\n      {{#params}}\n      <li class="param">\n        {{#if optional}}\n        <code class="param-name optional">[{{name}}{{#if optdefault}}={{optdefault}}{{/if}}]</code>\n\n        <span class="flag optional" title="This parameter is optional.">optional</span>\n        {{else}}\n        <code class="param-name">{{name}}</code>\n\n        {{/if}}\n\n        {{#if multiple}}\n        <span class="flag multiple" title="This parameter may occur one or more times.">Multiple</span>\n        {{/if}}\n\n        <div class="param-description">\n          {{{description}}}\n        </div>\n\n        {{#if props}}\n        <ul class="params-list">\n          {{#props}}\n          <li class="param">\n            {{#if optional}}\n            <code class="param-name optional">[{{name}}{{#if optdefault}}={{optdefault}}{{/if}}]</code>\n\n            <span class="flag optional" title="This parameter is optional.">optional</span>\n            {{else}}\n            <code class="param-name">{{name}}</code>\n\n            {{/if}}\n\n            <div class="param-description">\n              {{{description}}}\n            </div>\n\n            {{#if props}}\n            <ul class="params-list">\n              {{#props}}\n              <li class="param">\n                <code class="param-name">{{name}}</code>\n\n\n                <div class="param-description">\n                  {{{description}}}\n                </div>\n              </li>\n              {{/props}}\n            </ul>\n            {{/if}}\n          </li>\n          {{/props}}\n        </ul>\n        {{/if}}\n      </li>\n      {{/params}}\n    </ul>\n  </div>\n  {{/if}}\n\n\n  {{#example}}\n  <div class="example">\n    <h4>Example:</h4>\n\n    <div class="example-content">\n      {{{.}}}\n    </div>\n  </div>\n  {{/example}}\n\n\n\n  <div class="meta">\n    {{#if class}}\n    Class: \n    <strong><a href=\'#get/{{class}}\'>{{class}}</a></strong>\n    |\n    {{/if}}\n    File: \n    <strong><a href=\'#file/{{urlencodedfile}}/{{line}}\'>{{file}}:{{line}}</a></strong> \n  </div>\n\n\n</div>\n';});


define('text!tpl/property.handlebars',[],function () { return '\n<div id="property_{{name}}" class="property item{{#if access}} {{access}}{{/if}}{{#if deprecated}} deprecated{{/if}}{{#if extended_from}} inherited{{/if}}">\n  \n\n  <div class="description"> \n    {{#if description}}\n    <!--<h4>Description:</h4>-->\n    <p>{{{description}}}</p>\n    {{else}}\n    <p>No description given.</p>\n    {{/if}}\n  </div>\n\n\n  <div class="meta">Class: <strong><a href=\'#get/{{class}}\'>{{class}}</a></strong> | File: <strong><a href=\'#file/{{urlencodedfile}}/{{line}}\'>{{file}}:{{line}}</a></strong></div>\n\n  {{#if deprecated}}\n  <span class="flag deprecated"{{#if deprecationMessage}} title="{{deprecationMessage}}"{{/if}}>deprecated</span>\n  {{/if}}\n\n\n  {{#if access}}\n  <span class="flag {{access}}">{{access}}</span>\n  {{/if}}\n\n  {{#if static}}\n  <span class="flag static">static</span>\n  {{/if}}\n\n  <div class="meta">\n    {{#if overwritten_from}}\n    <p>Inherited from\n      <a href="#">\n        {{overwritten_from/class}}\n      </a>\n      {{#if foundAt}}\n      but overwritten in\n      {{/if}}\n      {{else}}\n      {{#if extended_from}}\n    <p>Inherited from\n      <a href="#">{{extended_from}}</a>:\n      {{else}}\n      {{#providedBy}}\n    <p>Provided by the <a href="../modules/{{.}}.html">{{.}}</a> module.</p>\n    {{/providedBy}}\n    <p>\n      {{#if foundAt}}\n      Defined in\n      {{/if}}\n      {{/if}}\n      {{/if}}\n      {{#if foundAt}}\n      <a href="{{foundAt}}">`{{{file}}}:{{{line}}}`</a>\n      {{/if}}\n    </p>\n\n    {{#if deprecationMessage}}\n    <p>Deprecated: {{deprecationMessage}}</p>\n    {{/if}}\n\n\n    {{#if since}}\n    <p>Available since {{since}}</p>\n    {{/if}}\n  </div>\n\n\n  {{#if default}}\n  <p><strong>Default:</strong> {{default}}</p>\n  {{/if}}\n\n  {{#example}}\n  <div class="example">\n    <h4>Example:</h4>\n\n    <div class="example-content">\n      {{{.}}}\n    </div>\n  </div>\n  {{/example}}\n\n  {{#if subprops}}\n  <h4>Sub-properties:</h4>\n\n  <ul class="params-list">\n    {{#subprops}}\n    <li class="param">\n      {{#if optional}}\n      <code class="param-name optional">[{{name}}{{#if optdefault}}={{optdefault}}{{/if}}]</code>\n\n      <span class="flag optional" title="This property is optional.">optional</span>\n      {{else}}\n      <code class="param-name">{{name}}</code>\n\n      {{/if}}\n\n      <div class="param-description">\n        {{{description}}}\n      </div>\n\n      {{#if subprops}}\n      <ul class="params-list">\n        {{#subprops}}\n        <li class="param">\n          {{#if optional}}\n          <code class="param-name optional">[{{name}}{{#if optdefault}}={{optdefault}}{{/if}}]</code>\n\n          <span class="flag optional" title="This property is optional.">optional</span>\n          {{else}}\n          <code class="param-name">{{name}}</code>\n\n          {{/if}}\n\n          <div class="param-description">\n            {{{description}}}\n          </div>\n        </li>\n        {{/subprops}}\n      </ul>\n      {{/if}}\n    </li>\n    {{/subprops}}\n  </ul>\n  {{/if}}\n</div>\n';});

// Copyright (C) 2006 Google Inc.
//
// Licensed under the Apache License, Version 2.0 (the "License");
// you may not use this file except in compliance with the License.
// You may obtain a copy of the License at
//
//      http://www.apache.org/licenses/LICENSE-2.0
//
// Unless required by applicable law or agreed to in writing, software
// distributed under the License is distributed on an "AS IS" BASIS,
// WITHOUT WARRANTIES OR CONDITIONS OF ANY KIND, either express or implied.
// See the License for the specific language governing permissions and
// limitations under the License.


/**
 * @fileoverview
 * some functions for browser-side pretty printing of code contained in html.
 *
 * <p>
 * For a fairly comprehensive set of languages see the
 * <a href="http://google-code-prettify.googlecode.com/svn/trunk/README.html#langs">README</a>
 * file that came with this source.  At a minimum, the lexer should work on a
 * number of languages including C and friends, Java, Python, Bash, SQL, HTML,
 * XML, CSS, Javascript, and Makefiles.  It works passably on Ruby, PHP and Awk
 * and a subset of Perl, but, because of commenting conventions, doesn't work on
 * Smalltalk, Lisp-like, or CAML-like languages without an explicit lang class.
 * <p>
 * Usage: <ol>
 * <li> include this source file in an html page via
 *   {@code <script type="text/javascript" src="/path/to/prettify.js"></script>}
 * <li> define style rules.  See the example page for examples.
 * <li> mark the {@code <pre>} and {@code <code>} tags in your source with
 *    {@code class=prettyprint.}
 *    You can also use the (html deprecated) {@code <xmp>} tag, but the pretty
 *    printer needs to do more substantial DOM manipulations to support that, so
 *    some css styles may not be preserved.
 * </ol>
 * That's it.  I wanted to keep the API as simple as possible, so there's no
 * need to specify which language the code is in, but if you wish, you can add
 * another class to the {@code <pre>} or {@code <code>} element to specify the
 * language, as in {@code <pre class="prettyprint lang-java">}.  Any class that
 * starts with "lang-" followed by a file extension, specifies the file type.
 * See the "lang-*.js" files in this directory for code that implements
 * per-language file handlers.
 * <p>
 * Change log:<br>
 * cbeust, 2006/08/22
 * <blockquote>
 *   Java annotations (start with "@") are now captured as literals ("lit")
 * </blockquote>
 * @requires console
 */

// JSLint declarations
/*global console, document, navigator, setTimeout, window, define */

/** @define {boolean} */
var IN_GLOBAL_SCOPE = true;

/**
 * Split {@code prettyPrint} into multiple timeouts so as not to interfere with
 * UI events.
 * If set to {@code false}, {@code prettyPrint()} is synchronous.
 */
window['PR_SHOULD_USE_CONTINUATION'] = true;

/**
 * Pretty print a chunk of code.
 * @param {string} sourceCodeHtml The HTML to pretty print.
 * @param {string} opt_langExtension The language name to use.
 *     Typically, a filename extension like 'cpp' or 'java'.
 * @param {number|boolean} opt_numberLines True to number lines,
 *     or the 1-indexed number of the first line in sourceCodeHtml.
 * @return {string} code as html, but prettier
 */
var prettyPrintOne;
/**
 * Find all the {@code <pre>} and {@code <code>} tags in the DOM with
 * {@code class=prettyprint} and prettify them.
 *
 * @param {Function} opt_whenDone called when prettifying is done.
 * @param {HTMLElement|HTMLDocument} opt_root an element or document
 *   containing all the elements to pretty print.
 *   Defaults to {@code document.body}.
 */
var prettyPrint;


(function () {
  var win = window;
  // Keyword lists for various languages.
  // We use things that coerce to strings to make them compact when minified
  // and to defeat aggressive optimizers that fold large string constants.
  var FLOW_CONTROL_KEYWORDS = ["break,continue,do,else,for,if,return,while"];
  var C_KEYWORDS = [FLOW_CONTROL_KEYWORDS,"auto,case,char,const,default," + 
      "double,enum,extern,float,goto,inline,int,long,register,short,signed," +
      "sizeof,static,struct,switch,typedef,union,unsigned,void,volatile"];
  var COMMON_KEYWORDS = [C_KEYWORDS,"catch,class,delete,false,import," +
      "new,operator,private,protected,public,this,throw,true,try,typeof"];
  var CPP_KEYWORDS = [COMMON_KEYWORDS,"alignof,align_union,asm,axiom,bool," +
      "concept,concept_map,const_cast,constexpr,decltype,delegate," +
      "dynamic_cast,explicit,export,friend,generic,late_check," +
      "mutable,namespace,nullptr,property,reinterpret_cast,static_assert," +
      "static_cast,template,typeid,typename,using,virtual,where"];
  var JAVA_KEYWORDS = [COMMON_KEYWORDS,
      "abstract,assert,boolean,byte,extends,final,finally,implements,import," +
      "instanceof,interface,null,native,package,strictfp,super,synchronized," +
      "throws,transient"];
  var CSHARP_KEYWORDS = [JAVA_KEYWORDS,
      "as,base,by,checked,decimal,delegate,descending,dynamic,event," +
      "fixed,foreach,from,group,implicit,in,internal,into,is,let," +
      "lock,object,out,override,orderby,params,partial,readonly,ref,sbyte," +
      "sealed,stackalloc,string,select,uint,ulong,unchecked,unsafe,ushort," +
      "var,virtual,where"];
  var COFFEE_KEYWORDS = "all,and,by,catch,class,else,extends,false,finally," +
      "for,if,in,is,isnt,loop,new,no,not,null,of,off,on,or,return,super,then," +
      "throw,true,try,unless,until,when,while,yes";
  var JSCRIPT_KEYWORDS = [COMMON_KEYWORDS,
      "debugger,eval,export,function,get,null,set,undefined,var,with," +
      "Infinity,NaN"];
  var PERL_KEYWORDS = "caller,delete,die,do,dump,elsif,eval,exit,foreach,for," +
      "goto,if,import,last,local,my,next,no,our,print,package,redo,require," +
      "sub,undef,unless,until,use,wantarray,while,BEGIN,END";
  var PYTHON_KEYWORDS = [FLOW_CONTROL_KEYWORDS, "and,as,assert,class,def,del," +
      "elif,except,exec,finally,from,global,import,in,is,lambda," +
      "nonlocal,not,or,pass,print,raise,try,with,yield," +
      "False,True,None"];
  var RUBY_KEYWORDS = [FLOW_CONTROL_KEYWORDS, "alias,and,begin,case,class," +
      "def,defined,elsif,end,ensure,false,in,module,next,nil,not,or,redo," +
      "rescue,retry,self,super,then,true,undef,unless,until,when,yield," +
      "BEGIN,END"];
   var RUST_KEYWORDS = [FLOW_CONTROL_KEYWORDS, "as,assert,const,copy,drop," +
      "enum,extern,fail,false,fn,impl,let,log,loop,match,mod,move,mut,priv," +
      "pub,pure,ref,self,static,struct,true,trait,type,unsafe,use"];
  var SH_KEYWORDS = [FLOW_CONTROL_KEYWORDS, "case,done,elif,esac,eval,fi," +
      "function,in,local,set,then,until"];
  var ALL_KEYWORDS = [
      CPP_KEYWORDS, CSHARP_KEYWORDS, JSCRIPT_KEYWORDS, PERL_KEYWORDS,
      PYTHON_KEYWORDS, RUBY_KEYWORDS, SH_KEYWORDS];
  var C_TYPES = /^(DIR|FILE|vector|(de|priority_)?queue|list|stack|(const_)?iterator|(multi)?(set|map)|bitset|u?(int|float)\d*)\b/;

  // token style names.  correspond to css classes
  /**
   * token style for a string literal
   * @const
   */
  var PR_STRING = 'str';
  /**
   * token style for a keyword
   * @const
   */
  var PR_KEYWORD = 'kwd';
  /**
   * token style for a comment
   * @const
   */
  var PR_COMMENT = 'com';
  /**
   * token style for a type
   * @const
   */
  var PR_TYPE = 'typ';
  /**
   * token style for a literal value.  e.g. 1, null, true.
   * @const
   */
  var PR_LITERAL = 'lit';
  /**
   * token style for a punctuation string.
   * @const
   */
  var PR_PUNCTUATION = 'pun';
  /**
   * token style for plain text.
   * @const
   */
  var PR_PLAIN = 'pln';

  /**
   * token style for an sgml tag.
   * @const
   */
  var PR_TAG = 'tag';
  /**
   * token style for a markup declaration such as a DOCTYPE.
   * @const
   */
  var PR_DECLARATION = 'dec';
  /**
   * token style for embedded source.
   * @const
   */
  var PR_SOURCE = 'src';
  /**
   * token style for an sgml attribute name.
   * @const
   */
  var PR_ATTRIB_NAME = 'atn';
  /**
   * token style for an sgml attribute value.
   * @const
   */
  var PR_ATTRIB_VALUE = 'atv';

  /**
   * A class that indicates a section of markup that is not code, e.g. to allow
   * embedding of line numbers within code listings.
   * @const
   */
  var PR_NOCODE = 'nocode';

  
  
  /**
   * A set of tokens that can precede a regular expression literal in
   * javascript
   * http://web.archive.org/web/20070717142515/http://www.mozilla.org/js/language/js20/rationale/syntax.html
   * has the full list, but I've removed ones that might be problematic when
   * seen in languages that don't support regular expression literals.
   *
   * <p>Specifically, I've removed any keywords that can't precede a regexp
   * literal in a syntactically legal javascript program, and I've removed the
   * "in" keyword since it's not a keyword in many languages, and might be used
   * as a count of inches.
   *
   * <p>The link above does not accurately describe EcmaScript rules since
   * it fails to distinguish between (a=++/b/i) and (a++/b/i) but it works
   * very well in practice.
   *
   * @private
   * @const
   */
  var REGEXP_PRECEDER_PATTERN = '(?:^^\\.?|[+-]|[!=]=?=?|\\#|%=?|&&?=?|\\(|\\*=?|[+\\-]=|->|\\/=?|::?|<<?=?|>>?>?=?|,|;|\\?|@|\\[|~|{|\\^\\^?=?|\\|\\|?=?|break|case|continue|delete|do|else|finally|instanceof|return|throw|try|typeof)\\s*';
  
  // CAVEAT: this does not properly handle the case where a regular
  // expression immediately follows another since a regular expression may
  // have flags for case-sensitivity and the like.  Having regexp tokens
  // adjacent is not valid in any language I'm aware of, so I'm punting.
  // TODO: maybe style special characters inside a regexp as punctuation.

  /**
   * Given a group of {@link RegExp}s, returns a {@code RegExp} that globally
   * matches the union of the sets of strings matched by the input RegExp.
   * Since it matches globally, if the input strings have a start-of-input
   * anchor (/^.../), it is ignored for the purposes of unioning.
   * @param {Array.<RegExp>} regexs non multiline, non-global regexs.
   * @return {RegExp} a global regex.
   */
  function combinePrefixPatterns(regexs) {
    var capturedGroupIndex = 0;
  
    var needToFoldCase = false;
    var ignoreCase = false;
    for (var i = 0, n = regexs.length; i < n; ++i) {
      var regex = regexs[i];
      if (regex.ignoreCase) {
        ignoreCase = true;
      } else if (/[a-z]/i.test(regex.source.replace(
                     /\\u[0-9a-f]{4}|\\x[0-9a-f]{2}|\\[^ux]/gi, ''))) {
        needToFoldCase = true;
        ignoreCase = false;
        break;
      }
    }
  
    var escapeCharToCodeUnit = {
      'b': 8,
      't': 9,
      'n': 0xa,
      'v': 0xb,
      'f': 0xc,
      'r': 0xd
    };
  
    function decodeEscape(charsetPart) {
      var cc0 = charsetPart.charCodeAt(0);
      if (cc0 !== 92 /* \\ */) {
        return cc0;
      }
      var c1 = charsetPart.charAt(1);
      cc0 = escapeCharToCodeUnit[c1];
      if (cc0) {
        return cc0;
      } else if ('0' <= c1 && c1 <= '7') {
        return parseInt(charsetPart.substring(1), 8);
      } else if (c1 === 'u' || c1 === 'x') {
        return parseInt(charsetPart.substring(2), 16);
      } else {
        return charsetPart.charCodeAt(1);
      }
    }
  
    function encodeEscape(charCode) {
      if (charCode < 0x20) {
        return (charCode < 0x10 ? '\\x0' : '\\x') + charCode.toString(16);
      }
      var ch = String.fromCharCode(charCode);
      return (ch === '\\' || ch === '-' || ch === ']' || ch === '^')
          ? "\\" + ch : ch;
    }
  
    function caseFoldCharset(charSet) {
      var charsetParts = charSet.substring(1, charSet.length - 1).match(
          new RegExp(
              '\\\\u[0-9A-Fa-f]{4}'
              + '|\\\\x[0-9A-Fa-f]{2}'
              + '|\\\\[0-3][0-7]{0,2}'
              + '|\\\\[0-7]{1,2}'
              + '|\\\\[\\s\\S]'
              + '|-'
              + '|[^-\\\\]',
              'g'));
      var ranges = [];
      var inverse = charsetParts[0] === '^';
  
      var out = ['['];
      if (inverse) { out.push('^'); }
  
      for (var i = inverse ? 1 : 0, n = charsetParts.length; i < n; ++i) {
        var p = charsetParts[i];
        if (/\\[bdsw]/i.test(p)) {  // Don't muck with named groups.
          out.push(p);
        } else {
          var start = decodeEscape(p);
          var end;
          if (i + 2 < n && '-' === charsetParts[i + 1]) {
            end = decodeEscape(charsetParts[i + 2]);
            i += 2;
          } else {
            end = start;
          }
          ranges.push([start, end]);
          // If the range might intersect letters, then expand it.
          // This case handling is too simplistic.
          // It does not deal with non-latin case folding.
          // It works for latin source code identifiers though.
          if (!(end < 65 || start > 122)) {
            if (!(end < 65 || start > 90)) {
              ranges.push([Math.max(65, start) | 32, Math.min(end, 90) | 32]);
            }
            if (!(end < 97 || start > 122)) {
              ranges.push([Math.max(97, start) & ~32, Math.min(end, 122) & ~32]);
            }
          }
        }
      }
  
      // [[1, 10], [3, 4], [8, 12], [14, 14], [16, 16], [17, 17]]
      // -> [[1, 12], [14, 14], [16, 17]]
      ranges.sort(function (a, b) { return (a[0] - b[0]) || (b[1]  - a[1]); });
      var consolidatedRanges = [];
      var lastRange = [];
      for (var i = 0; i < ranges.length; ++i) {
        var range = ranges[i];
        if (range[0] <= lastRange[1] + 1) {
          lastRange[1] = Math.max(lastRange[1], range[1]);
        } else {
          consolidatedRanges.push(lastRange = range);
        }
      }
  
      for (var i = 0; i < consolidatedRanges.length; ++i) {
        var range = consolidatedRanges[i];
        out.push(encodeEscape(range[0]));
        if (range[1] > range[0]) {
          if (range[1] + 1 > range[0]) { out.push('-'); }
          out.push(encodeEscape(range[1]));
        }
      }
      out.push(']');
      return out.join('');
    }
  
    function allowAnywhereFoldCaseAndRenumberGroups(regex) {
      // Split into character sets, escape sequences, punctuation strings
      // like ('(', '(?:', ')', '^'), and runs of characters that do not
      // include any of the above.
      var parts = regex.source.match(
          new RegExp(
              '(?:'
              + '\\[(?:[^\\x5C\\x5D]|\\\\[\\s\\S])*\\]'  // a character set
              + '|\\\\u[A-Fa-f0-9]{4}'  // a unicode escape
              + '|\\\\x[A-Fa-f0-9]{2}'  // a hex escape
              + '|\\\\[0-9]+'  // a back-reference or octal escape
              + '|\\\\[^ux0-9]'  // other escape sequence
              + '|\\(\\?[:!=]'  // start of a non-capturing group
              + '|[\\(\\)\\^]'  // start/end of a group, or line start
              + '|[^\\x5B\\x5C\\(\\)\\^]+'  // run of other characters
              + ')',
              'g'));
      var n = parts.length;
  
      // Maps captured group numbers to the number they will occupy in
      // the output or to -1 if that has not been determined, or to
      // undefined if they need not be capturing in the output.
      var capturedGroups = [];
  
      // Walk over and identify back references to build the capturedGroups
      // mapping.
      for (var i = 0, groupIndex = 0; i < n; ++i) {
        var p = parts[i];
        if (p === '(') {
          // groups are 1-indexed, so max group index is count of '('
          ++groupIndex;
        } else if ('\\' === p.charAt(0)) {
          var decimalValue = +p.substring(1);
          if (decimalValue) {
            if (decimalValue <= groupIndex) {
              capturedGroups[decimalValue] = -1;
            } else {
              // Replace with an unambiguous escape sequence so that
              // an octal escape sequence does not turn into a backreference
              // to a capturing group from an earlier regex.
              parts[i] = encodeEscape(decimalValue);
            }
          }
        }
      }
  
      // Renumber groups and reduce capturing groups to non-capturing groups
      // where possible.
      for (var i = 1; i < capturedGroups.length; ++i) {
        if (-1 === capturedGroups[i]) {
          capturedGroups[i] = ++capturedGroupIndex;
        }
      }
      for (var i = 0, groupIndex = 0; i < n; ++i) {
        var p = parts[i];
        if (p === '(') {
          ++groupIndex;
          if (!capturedGroups[groupIndex]) {
            parts[i] = '(?:';
          }
        } else if ('\\' === p.charAt(0)) {
          var decimalValue = +p.substring(1);
          if (decimalValue && decimalValue <= groupIndex) {
            parts[i] = '\\' + capturedGroups[decimalValue];
          }
        }
      }
  
      // Remove any prefix anchors so that the output will match anywhere.
      // ^^ really does mean an anchored match though.
      for (var i = 0; i < n; ++i) {
        if ('^' === parts[i] && '^' !== parts[i + 1]) { parts[i] = ''; }
      }
  
      // Expand letters to groups to handle mixing of case-sensitive and
      // case-insensitive patterns if necessary.
      if (regex.ignoreCase && needToFoldCase) {
        for (var i = 0; i < n; ++i) {
          var p = parts[i];
          var ch0 = p.charAt(0);
          if (p.length >= 2 && ch0 === '[') {
            parts[i] = caseFoldCharset(p);
          } else if (ch0 !== '\\') {
            // TODO: handle letters in numeric escapes.
            parts[i] = p.replace(
                /[a-zA-Z]/g,
                function (ch) {
                  var cc = ch.charCodeAt(0);
                  return '[' + String.fromCharCode(cc & ~32, cc | 32) + ']';
                });
          }
        }
      }
  
      return parts.join('');
    }
  
    var rewritten = [];
    for (var i = 0, n = regexs.length; i < n; ++i) {
      var regex = regexs[i];
      if (regex.global || regex.multiline) { throw new Error('' + regex); }
      rewritten.push(
          '(?:' + allowAnywhereFoldCaseAndRenumberGroups(regex) + ')');
    }
  
    return new RegExp(rewritten.join('|'), ignoreCase ? 'gi' : 'g');
  }

  /**
   * Split markup into a string of source code and an array mapping ranges in
   * that string to the text nodes in which they appear.
   *
   * <p>
   * The HTML DOM structure:</p>
   * <pre>
   * (Element   "p"
   *   (Element "b"
   *     (Text  "print "))       ; #1
   *   (Text    "'Hello '")      ; #2
   *   (Element "br")            ; #3
   *   (Text    "  + 'World';")) ; #4
   * </pre>
   * <p>
   * corresponds to the HTML
   * {@code <p><b>print </b>'Hello '<br>  + 'World';</p>}.</p>
   *
   * <p>
   * It will produce the output:</p>
   * <pre>
   * {
   *   sourceCode: "print 'Hello '\n  + 'World';",
   *   //                     1          2
   *   //           012345678901234 5678901234567
   *   spans: [0, #1, 6, #2, 14, #3, 15, #4]
   * }
   * </pre>
   * <p>
   * where #1 is a reference to the {@code "print "} text node above, and so
   * on for the other text nodes.
   * </p>
   *
   * <p>
   * The {@code} spans array is an array of pairs.  Even elements are the start
   * indices of substrings, and odd elements are the text nodes (or BR elements)
   * that contain the text for those substrings.
   * Substrings continue until the next index or the end of the source.
   * </p>
   *
   * @param {Node} node an HTML DOM subtree containing source-code.
   * @param {boolean} isPreformatted true if white-space in text nodes should
   *    be considered significant.
   * @return {Object} source code and the text nodes in which they occur.
   */
  function extractSourceSpans(node, isPreformatted) {
    var nocode = /(?:^|\s)nocode(?:\s|$)/;
  
    var chunks = [];
    var length = 0;
    var spans = [];
    var k = 0;
  
    function walk(node) {
      var type = node.nodeType;
      if (type == 1) {  // Element
        if (nocode.test(node.className)) { return; }
        for (var child = node.firstChild; child; child = child.nextSibling) {
          walk(child);
        }
        var nodeName = node.nodeName.toLowerCase();
        if ('br' === nodeName || 'li' === nodeName) {
          chunks[k] = '\n';
          spans[k << 1] = length++;
          spans[(k++ << 1) | 1] = node;
        }
      } else if (type == 3 || type == 4) {  // Text
        var text = node.nodeValue;
        if (text.length) {
          if (!isPreformatted) {
            text = text.replace(/[ \t\r\n]+/g, ' ');
          } else {
            text = text.replace(/\r\n?/g, '\n');  // Normalize newlines.
          }
          // TODO: handle tabs here?
          chunks[k] = text;
          spans[k << 1] = length;
          length += text.length;
          spans[(k++ << 1) | 1] = node;
        }
      }
    }
  
    walk(node);
  
    return {
      sourceCode: chunks.join('').replace(/\n$/, ''),
      spans: spans
    };
  }

  /**
   * Apply the given language handler to sourceCode and add the resulting
   * decorations to out.
   * @param {number} basePos the index of sourceCode within the chunk of source
   *    whose decorations are already present on out.
   */
  function appendDecorations(basePos, sourceCode, langHandler, out) {
    if (!sourceCode) { return; }
    var job = {
      sourceCode: sourceCode,
      basePos: basePos
    };
    langHandler(job);
    out.push.apply(out, job.decorations);
  }

  var notWs = /\S/;

  /**
   * Given an element, if it contains only one child element and any text nodes
   * it contains contain only space characters, return the sole child element.
   * Otherwise returns undefined.
   * <p>
   * This is meant to return the CODE element in {@code <pre><code ...>} when
   * there is a single child element that contains all the non-space textual
   * content, but not to return anything where there are multiple child elements
   * as in {@code <pre><code>...</code><code>...</code></pre>} or when there
   * is textual content.
   */
  function childContentWrapper(element) {
    var wrapper = undefined;
    for (var c = element.firstChild; c; c = c.nextSibling) {
      var type = c.nodeType;
      wrapper = (type === 1)  // Element Node
          ? (wrapper ? element : c)
          : (type === 3)  // Text Node
          ? (notWs.test(c.nodeValue) ? element : wrapper)
          : wrapper;
    }
    return wrapper === element ? undefined : wrapper;
  }

  /** Given triples of [style, pattern, context] returns a lexing function,
    * The lexing function interprets the patterns to find token boundaries and
    * returns a decoration list of the form
    * [index_0, style_0, index_1, style_1, ..., index_n, style_n]
    * where index_n is an index into the sourceCode, and style_n is a style
    * constant like PR_PLAIN.  index_n-1 <= index_n, and style_n-1 applies to
    * all characters in sourceCode[index_n-1:index_n].
    *
    * The stylePatterns is a list whose elements have the form
    * [style : string, pattern : RegExp, DEPRECATED, shortcut : string].
    *
    * Style is a style constant like PR_PLAIN, or can be a string of the
    * form 'lang-FOO', where FOO is a language extension describing the
    * language of the portion of the token in $1 after pattern executes.
    * E.g., if style is 'lang-lisp', and group 1 contains the text
    * '(hello (world))', then that portion of the token will be passed to the
    * registered lisp handler for formatting.
    * The text before and after group 1 will be restyled using this decorator
    * so decorators should take care that this doesn't result in infinite
    * recursion.  For example, the HTML lexer rule for SCRIPT elements looks
    * something like ['lang-js', /<[s]cript>(.+?)<\/script>/].  This may match
    * '<script>foo()<\/script>', which would cause the current decorator to
    * be called with '<script>' which would not match the same rule since
    * group 1 must not be empty, so it would be instead styled as PR_TAG by
    * the generic tag rule.  The handler registered for the 'js' extension would
    * then be called with 'foo()', and finally, the current decorator would
    * be called with '<\/script>' which would not match the original rule and
    * so the generic tag rule would identify it as a tag.
    *
    * Pattern must only match prefixes, and if it matches a prefix, then that
    * match is considered a token with the same style.
    *
    * Context is applied to the last non-whitespace, non-comment token
    * recognized.
    *
    * Shortcut is an optional string of characters, any of which, if the first
    * character, gurantee that this pattern and only this pattern matches.
    *
    * @param {Array} shortcutStylePatterns patterns that always start with
    *   a known character.  Must have a shortcut string.
    * @param {Array} fallthroughStylePatterns patterns that will be tried in
    *   order if the shortcut ones fail.  May have shortcuts.
    *
    * @return {function (Object)} a
    *   function that takes source code and returns a list of decorations.
    */
  function createSimpleLexer(shortcutStylePatterns, fallthroughStylePatterns) {
    var shortcuts = {};
    var tokenizer;
    (function () {
      var allPatterns = shortcutStylePatterns.concat(fallthroughStylePatterns);
      var allRegexs = [];
      var regexKeys = {};
      for (var i = 0, n = allPatterns.length; i < n; ++i) {
        var patternParts = allPatterns[i];
        var shortcutChars = patternParts[3];
        if (shortcutChars) {
          for (var c = shortcutChars.length; --c >= 0;) {
            shortcuts[shortcutChars.charAt(c)] = patternParts;
          }
        }
        var regex = patternParts[1];
        var k = '' + regex;
        if (!regexKeys.hasOwnProperty(k)) {
          allRegexs.push(regex);
          regexKeys[k] = null;
        }
      }
      allRegexs.push(/[\0-\uffff]/);
      tokenizer = combinePrefixPatterns(allRegexs);
    })();

    var nPatterns = fallthroughStylePatterns.length;

    /**
     * Lexes job.sourceCode and produces an output array job.decorations of
     * style classes preceded by the position at which they start in
     * job.sourceCode in order.
     *
     * @param {Object} job an object like <pre>{
     *    sourceCode: {string} sourceText plain text,
     *    basePos: {int} position of job.sourceCode in the larger chunk of
     *        sourceCode.
     * }</pre>
     */
    var decorate = function (job) {
      var sourceCode = job.sourceCode, basePos = job.basePos;
      /** Even entries are positions in source in ascending order.  Odd enties
        * are style markers (e.g., PR_COMMENT) that run from that position until
        * the end.
        * @type {Array.<number|string>}
        */
      var decorations = [basePos, PR_PLAIN];
      var pos = 0;  // index into sourceCode
      var tokens = sourceCode.match(tokenizer) || [];
      var styleCache = {};

      for (var ti = 0, nTokens = tokens.length; ti < nTokens; ++ti) {
        var token = tokens[ti];
        var style = styleCache[token];
        var match = void 0;

        var isEmbedded;
        if (typeof style === 'string') {
          isEmbedded = false;
        } else {
          var patternParts = shortcuts[token.charAt(0)];
          if (patternParts) {
            match = token.match(patternParts[1]);
            style = patternParts[0];
          } else {
            for (var i = 0; i < nPatterns; ++i) {
              patternParts = fallthroughStylePatterns[i];
              match = token.match(patternParts[1]);
              if (match) {
                style = patternParts[0];
                break;
              }
            }

            if (!match) {  // make sure that we make progress
              style = PR_PLAIN;
            }
          }

          isEmbedded = style.length >= 5 && 'lang-' === style.substring(0, 5);
          if (isEmbedded && !(match && typeof match[1] === 'string')) {
            isEmbedded = false;
            style = PR_SOURCE;
          }

          if (!isEmbedded) { styleCache[token] = style; }
        }

        var tokenStart = pos;
        pos += token.length;

        if (!isEmbedded) {
          decorations.push(basePos + tokenStart, style);
        } else {  // Treat group 1 as an embedded block of source code.
          var embeddedSource = match[1];
          var embeddedSourceStart = token.indexOf(embeddedSource);
          var embeddedSourceEnd = embeddedSourceStart + embeddedSource.length;
          if (match[2]) {
            // If embeddedSource can be blank, then it would match at the
            // beginning which would cause us to infinitely recurse on the
            // entire token, so we catch the right context in match[2].
            embeddedSourceEnd = token.length - match[2].length;
            embeddedSourceStart = embeddedSourceEnd - embeddedSource.length;
          }
          var lang = style.substring(5);
          // Decorate the left of the embedded source
          appendDecorations(
              basePos + tokenStart,
              token.substring(0, embeddedSourceStart),
              decorate, decorations);
          // Decorate the embedded source
          appendDecorations(
              basePos + tokenStart + embeddedSourceStart,
              embeddedSource,
              langHandlerForExtension(lang, embeddedSource),
              decorations);
          // Decorate the right of the embedded section
          appendDecorations(
              basePos + tokenStart + embeddedSourceEnd,
              token.substring(embeddedSourceEnd),
              decorate, decorations);
        }
      }
      job.decorations = decorations;
    };
    return decorate;
  }

  /** returns a function that produces a list of decorations from source text.
    *
    * This code treats ", ', and ` as string delimiters, and \ as a string
    * escape.  It does not recognize perl's qq() style strings.
    * It has no special handling for double delimiter escapes as in basic, or
    * the tripled delimiters used in python, but should work on those regardless
    * although in those cases a single string literal may be broken up into
    * multiple adjacent string literals.
    *
    * It recognizes C, C++, and shell style comments.
    *
    * @param {Object} options a set of optional parameters.
    * @return {function (Object)} a function that examines the source code
    *     in the input job and builds the decoration list.
    */
  function sourceDecorator(options) {
    var shortcutStylePatterns = [], fallthroughStylePatterns = [];
    if (options['tripleQuotedStrings']) {
      // '''multi-line-string''', 'single-line-string', and double-quoted
      shortcutStylePatterns.push(
          [PR_STRING,  /^(?:\'\'\'(?:[^\'\\]|\\[\s\S]|\'{1,2}(?=[^\']))*(?:\'\'\'|$)|\"\"\"(?:[^\"\\]|\\[\s\S]|\"{1,2}(?=[^\"]))*(?:\"\"\"|$)|\'(?:[^\\\']|\\[\s\S])*(?:\'|$)|\"(?:[^\\\"]|\\[\s\S])*(?:\"|$))/,
           null, '\'"']);
    } else if (options['multiLineStrings']) {
      // 'multi-line-string', "multi-line-string"
      shortcutStylePatterns.push(
          [PR_STRING,  /^(?:\'(?:[^\\\']|\\[\s\S])*(?:\'|$)|\"(?:[^\\\"]|\\[\s\S])*(?:\"|$)|\`(?:[^\\\`]|\\[\s\S])*(?:\`|$))/,
           null, '\'"`']);
    } else {
      // 'single-line-string', "single-line-string"
      shortcutStylePatterns.push(
          [PR_STRING,
           /^(?:\'(?:[^\\\'\r\n]|\\.)*(?:\'|$)|\"(?:[^\\\"\r\n]|\\.)*(?:\"|$))/,
           null, '"\'']);
    }
    if (options['verbatimStrings']) {
      // verbatim-string-literal production from the C# grammar.  See issue 93.
      fallthroughStylePatterns.push(
          [PR_STRING, /^@\"(?:[^\"]|\"\")*(?:\"|$)/, null]);
    }
    var hc = options['hashComments'];
    if (hc) {
      if (options['cStyleComments']) {
        if (hc > 1) {  // multiline hash comments
          shortcutStylePatterns.push(
              [PR_COMMENT, /^#(?:##(?:[^#]|#(?!##))*(?:###|$)|.*)/, null, '#']);
        } else {
          // Stop C preprocessor declarations at an unclosed open comment
          shortcutStylePatterns.push(
              [PR_COMMENT, /^#(?:(?:define|e(?:l|nd)if|else|error|ifn?def|include|line|pragma|undef|warning)\b|[^\r\n]*)/,
               null, '#']);
        }
        // #include <stdio.h>
        fallthroughStylePatterns.push(
            [PR_STRING,
             /^<(?:(?:(?:\.\.\/)*|\/?)(?:[\w-]+(?:\/[\w-]+)+)?[\w-]+\.h(?:h|pp|\+\+)?|[a-z]\w*)>/,
             null]);
      } else {
        shortcutStylePatterns.push([PR_COMMENT, /^#[^\r\n]*/, null, '#']);
      }
    }
    if (options['cStyleComments']) {
      fallthroughStylePatterns.push([PR_COMMENT, /^\/\/[^\r\n]*/, null]);
      fallthroughStylePatterns.push(
          [PR_COMMENT, /^\/\*[\s\S]*?(?:\*\/|$)/, null]);
    }
    var regexLiterals = options['regexLiterals'];
    if (regexLiterals) {
      /**
       * @const
       */
      var regexExcls = regexLiterals > 1
        ? ''  // Multiline regex literals
        : '\n\r';
      /**
       * @const
       */
      var regexAny = regexExcls ? '.' : '[\\S\\s]';
      /**
       * @const
       */
      var REGEX_LITERAL = (
          // A regular expression literal starts with a slash that is
          // not followed by * or / so that it is not confused with
          // comments.
          '/(?=[^/*' + regexExcls + '])'
          // and then contains any number of raw characters,
          + '(?:[^/\\x5B\\x5C' + regexExcls + ']'
          // escape sequences (\x5C),
          +    '|\\x5C' + regexAny
          // or non-nesting character sets (\x5B\x5D);
          +    '|\\x5B(?:[^\\x5C\\x5D' + regexExcls + ']'
          +             '|\\x5C' + regexAny + ')*(?:\\x5D|$))+'
          // finally closed by a /.
          + '/');
      fallthroughStylePatterns.push(
          ['lang-regex',
           RegExp('^' + REGEXP_PRECEDER_PATTERN + '(' + REGEX_LITERAL + ')')
           ]);
    }

    var types = options['types'];
    if (types) {
      fallthroughStylePatterns.push([PR_TYPE, types]);
    }

    var keywords = ("" + options['keywords']).replace(/^ | $/g, '');
    if (keywords.length) {
      fallthroughStylePatterns.push(
          [PR_KEYWORD,
           new RegExp('^(?:' + keywords.replace(/[\s,]+/g, '|') + ')\\b'),
           null]);
    }

    shortcutStylePatterns.push([PR_PLAIN,       /^\s+/, null, ' \r\n\t\xA0']);

    var punctuation =
      // The Bash man page says

      // A word is a sequence of characters considered as a single
      // unit by GRUB. Words are separated by metacharacters,
      // which are the following plus space, tab, and newline: { }
      // | & $ ; < >
      // ...
      
      // A word beginning with # causes that word and all remaining
      // characters on that line to be ignored.

      // which means that only a '#' after /(?:^|[{}|&$;<>\s])/ starts a
      // comment but empirically
      // $ echo {#}
      // {#}
      // $ echo \$#
      // $#
      // $ echo }#
      // }#

      // so /(?:^|[|&;<>\s])/ is more appropriate.

      // http://gcc.gnu.org/onlinedocs/gcc-2.95.3/cpp_1.html#SEC3
      // suggests that this definition is compatible with a
      // default mode that tries to use a single token definition
      // to recognize both bash/python style comments and C
      // preprocessor directives.

      // This definition of punctuation does not include # in the list of
      // follow-on exclusions, so # will not be broken before if preceeded
      // by a punctuation character.  We could try to exclude # after
      // [|&;<>] but that doesn't seem to cause many major problems.
      // If that does turn out to be a problem, we should change the below
      // when hc is truthy to include # in the run of punctuation characters
      // only when not followint [|&;<>].
      '^.[^\\s\\w.$@\'"`/\\\\]*';
    if (options['regexLiterals']) {
      punctuation += '(?!\s*\/)';
    }

    fallthroughStylePatterns.push(
        // TODO(mikesamuel): recognize non-latin letters and numerals in idents
        [PR_LITERAL,     /^@[a-z_$][a-z_$@0-9]*/i, null],
        [PR_TYPE,        /^(?:[@_]?[A-Z]+[a-z][A-Za-z_$@0-9]*|\w+_t\b)/, null],
        [PR_PLAIN,       /^[a-z_$][a-z_$@0-9]*/i, null],
        [PR_LITERAL,
         new RegExp(
             '^(?:'
             // A hex number
             + '0x[a-f0-9]+'
             // or an octal or decimal number,
             + '|(?:\\d(?:_\\d+)*\\d*(?:\\.\\d*)?|\\.\\d\\+)'
             // possibly in scientific notation
             + '(?:e[+\\-]?\\d+)?'
             + ')'
             // with an optional modifier like UL for unsigned long
             + '[a-z]*', 'i'),
         null, '0123456789'],
        // Don't treat escaped quotes in bash as starting strings.
        // See issue 144.
        [PR_PLAIN,       /^\\[\s\S]?/, null],
        [PR_PUNCTUATION, new RegExp(punctuation), null]);

    return createSimpleLexer(shortcutStylePatterns, fallthroughStylePatterns);
  }

  var decorateSource = sourceDecorator({
        'keywords': ALL_KEYWORDS,
        'hashComments': true,
        'cStyleComments': true,
        'multiLineStrings': true,
        'regexLiterals': true
      });

  /**
   * Given a DOM subtree, wraps it in a list, and puts each line into its own
   * list item.
   *
   * @param {Node} node modified in place.  Its content is pulled into an
   *     HTMLOListElement, and each line is moved into a separate list item.
   *     This requires cloning elements, so the input might not have unique
   *     IDs after numbering.
   * @param {boolean} isPreformatted true iff white-space in text nodes should
   *     be treated as significant.
   */
  function numberLines(node, opt_startLineNum, isPreformatted) {
    var nocode = /(?:^|\s)nocode(?:\s|$)/;
    var lineBreak = /\r\n?|\n/;
  
    var document = node.ownerDocument;
  
    var li = document.createElement('li');
    while (node.firstChild) {
      li.appendChild(node.firstChild);
    }
    // An array of lines.  We split below, so this is initialized to one
    // un-split line.
    var listItems = [li];
  
    function walk(node) {
      var type = node.nodeType;
      if (type == 1 && !nocode.test(node.className)) {  // Element
        if ('br' === node.nodeName) {
          breakAfter(node);
          // Discard the <BR> since it is now flush against a </LI>.
          if (node.parentNode) {
            node.parentNode.removeChild(node);
          }
        } else {
          for (var child = node.firstChild; child; child = child.nextSibling) {
            walk(child);
          }
        }
      } else if ((type == 3 || type == 4) && isPreformatted) {  // Text
        var text = node.nodeValue;
        var match = text.match(lineBreak);
        if (match) {
          var firstLine = text.substring(0, match.index);
          node.nodeValue = firstLine;
          var tail = text.substring(match.index + match[0].length);
          if (tail) {
            var parent = node.parentNode;
            parent.insertBefore(
              document.createTextNode(tail), node.nextSibling);
          }
          breakAfter(node);
          if (!firstLine) {
            // Don't leave blank text nodes in the DOM.
            node.parentNode.removeChild(node);
          }
        }
      }
    }
  
    // Split a line after the given node.
    function breakAfter(lineEndNode) {
      // If there's nothing to the right, then we can skip ending the line
      // here, and move root-wards since splitting just before an end-tag
      // would require us to create a bunch of empty copies.
      while (!lineEndNode.nextSibling) {
        lineEndNode = lineEndNode.parentNode;
        if (!lineEndNode) { return; }
      }
  
      function breakLeftOf(limit, copy) {
        // Clone shallowly if this node needs to be on both sides of the break.
        var rightSide = copy ? limit.cloneNode(false) : limit;
        var parent = limit.parentNode;
        if (parent) {
          // We clone the parent chain.
          // This helps us resurrect important styling elements that cross lines.
          // E.g. in <i>Foo<br>Bar</i>
          // should be rewritten to <li><i>Foo</i></li><li><i>Bar</i></li>.
          var parentClone = breakLeftOf(parent, 1);
          // Move the clone and everything to the right of the original
          // onto the cloned parent.
          var next = limit.nextSibling;
          parentClone.appendChild(rightSide);
          for (var sibling = next; sibling; sibling = next) {
            next = sibling.nextSibling;
            parentClone.appendChild(sibling);
          }
        }
        return rightSide;
      }
  
      var copiedListItem = breakLeftOf(lineEndNode.nextSibling, 0);
  
      // Walk the parent chain until we reach an unattached LI.
      for (var parent;
           // Check nodeType since IE invents document fragments.
           (parent = copiedListItem.parentNode) && parent.nodeType === 1;) {
        copiedListItem = parent;
      }
      // Put it on the list of lines for later processing.
      listItems.push(copiedListItem);
    }
  
    // Split lines while there are lines left to split.
    for (var i = 0;  // Number of lines that have been split so far.
         i < listItems.length;  // length updated by breakAfter calls.
         ++i) {
      walk(listItems[i]);
    }
  
    // Make sure numeric indices show correctly.
    if (opt_startLineNum === (opt_startLineNum|0)) {
      listItems[0].setAttribute('value', opt_startLineNum);
    }
  
    var ol = document.createElement('ol');
    ol.className = 'linenums';
    var offset = Math.max(0, ((opt_startLineNum - 1 /* zero index */)) | 0) || 0;
    for (var i = 0, n = listItems.length; i < n; ++i) {
      li = listItems[i];
      // Stick a class on the LIs so that stylesheets can
      // color odd/even rows, or any other row pattern that
      // is co-prime with 10.
      li.className = 'L' + ((i + offset) % 10);
      if (!li.firstChild) {
        li.appendChild(document.createTextNode('\xA0'));
      }
      ol.appendChild(li);
    }
  
    node.appendChild(ol);
  }
  /**
   * Breaks {@code job.sourceCode} around style boundaries in
   * {@code job.decorations} and modifies {@code job.sourceNode} in place.
   * @param {Object} job like <pre>{
   *    sourceCode: {string} source as plain text,
   *    sourceNode: {HTMLElement} the element containing the source,
   *    spans: {Array.<number|Node>} alternating span start indices into source
   *       and the text node or element (e.g. {@code <BR>}) corresponding to that
   *       span.
   *    decorations: {Array.<number|string} an array of style classes preceded
   *       by the position at which they start in job.sourceCode in order
   * }</pre>
   * @private
   */
  function recombineTagsAndDecorations(job) {
    var isIE8OrEarlier = /\bMSIE\s(\d+)/.exec(navigator.userAgent);
    isIE8OrEarlier = isIE8OrEarlier && +isIE8OrEarlier[1] <= 8;
    var newlineRe = /\n/g;
  
    var source = job.sourceCode;
    var sourceLength = source.length;
    // Index into source after the last code-unit recombined.
    var sourceIndex = 0;
  
    var spans = job.spans;
    var nSpans = spans.length;
    // Index into spans after the last span which ends at or before sourceIndex.
    var spanIndex = 0;
  
    var decorations = job.decorations;
    var nDecorations = decorations.length;
    // Index into decorations after the last decoration which ends at or before
    // sourceIndex.
    var decorationIndex = 0;
  
    // Remove all zero-length decorations.
    decorations[nDecorations] = sourceLength;
    var decPos, i;
    for (i = decPos = 0; i < nDecorations;) {
      if (decorations[i] !== decorations[i + 2]) {
        decorations[decPos++] = decorations[i++];
        decorations[decPos++] = decorations[i++];
      } else {
        i += 2;
      }
    }
    nDecorations = decPos;
  
    // Simplify decorations.
    for (i = decPos = 0; i < nDecorations;) {
      var startPos = decorations[i];
      // Conflate all adjacent decorations that use the same style.
      var startDec = decorations[i + 1];
      var end = i + 2;
      while (end + 2 <= nDecorations && decorations[end + 1] === startDec) {
        end += 2;
      }
      decorations[decPos++] = startPos;
      decorations[decPos++] = startDec;
      i = end;
    }
  
    nDecorations = decorations.length = decPos;
  
    var sourceNode = job.sourceNode;
    var oldDisplay;
    if (sourceNode) {
      oldDisplay = sourceNode.style.display;
      sourceNode.style.display = 'none';
    }
    try {
      var decoration = null;
      while (spanIndex < nSpans) {
        var spanStart = spans[spanIndex];
        var spanEnd = spans[spanIndex + 2] || sourceLength;
  
        var decEnd = decorations[decorationIndex + 2] || sourceLength;
  
        var end = Math.min(spanEnd, decEnd);
  
        var textNode = spans[spanIndex + 1];
        var styledText;
        if (textNode.nodeType !== 1  // Don't muck with <BR>s or <LI>s
            // Don't introduce spans around empty text nodes.
            && (styledText = source.substring(sourceIndex, end))) {
          // This may seem bizarre, and it is.  Emitting LF on IE causes the
          // code to display with spaces instead of line breaks.
          // Emitting Windows standard issue linebreaks (CRLF) causes a blank
          // space to appear at the beginning of every line but the first.
          // Emitting an old Mac OS 9 line separator makes everything spiffy.
          if (isIE8OrEarlier) {
            styledText = styledText.replace(newlineRe, '\r');
          }
          textNode.nodeValue = styledText;
          var document = textNode.ownerDocument;
          var span = document.createElement('span');
          span.className = decorations[decorationIndex + 1];
          var parentNode = textNode.parentNode;
          parentNode.replaceChild(span, textNode);
          span.appendChild(textNode);
          if (sourceIndex < spanEnd) {  // Split off a text node.
            spans[spanIndex + 1] = textNode
                // TODO: Possibly optimize by using '' if there's no flicker.
                = document.createTextNode(source.substring(end, spanEnd));
            parentNode.insertBefore(textNode, span.nextSibling);
          }
        }
  
        sourceIndex = end;
  
        if (sourceIndex >= spanEnd) {
          spanIndex += 2;
        }
        if (sourceIndex >= decEnd) {
          decorationIndex += 2;
        }
      }
    } finally {
      if (sourceNode) {
        sourceNode.style.display = oldDisplay;
      }
    }
  }

  /** Maps language-specific file extensions to handlers. */
  var langHandlerRegistry = {};
  /** Register a language handler for the given file extensions.
    * @param {function (Object)} handler a function from source code to a list
    *      of decorations.  Takes a single argument job which describes the
    *      state of the computation.   The single parameter has the form
    *      {@code {
    *        sourceCode: {string} as plain text.
    *        decorations: {Array.<number|string>} an array of style classes
    *                     preceded by the position at which they start in
    *                     job.sourceCode in order.
    *                     The language handler should assigned this field.
    *        basePos: {int} the position of source in the larger source chunk.
    *                 All positions in the output decorations array are relative
    *                 to the larger source chunk.
    *      } }
    * @param {Array.<string>} fileExtensions
    */
  function registerLangHandler(handler, fileExtensions) {
    for (var i = fileExtensions.length; --i >= 0;) {
      var ext = fileExtensions[i];
      if (!langHandlerRegistry.hasOwnProperty(ext)) {
        langHandlerRegistry[ext] = handler;
      } else if (win['console']) {
        console['warn']('cannot override language handler %s', ext);
      }
    }
  }
  function langHandlerForExtension(extension, source) {
    if (!(extension && langHandlerRegistry.hasOwnProperty(extension))) {
      // Treat it as markup if the first non whitespace character is a < and
      // the last non-whitespace character is a >.
      extension = /^\s*</.test(source)
          ? 'default-markup'
          : 'default-code';
    }
    return langHandlerRegistry[extension];
  }
  registerLangHandler(decorateSource, ['default-code']);
  registerLangHandler(
      createSimpleLexer(
          [],
          [
           [PR_PLAIN,       /^[^<?]+/],
           [PR_DECLARATION, /^<!\w[^>]*(?:>|$)/],
           [PR_COMMENT,     /^<\!--[\s\S]*?(?:-\->|$)/],
           // Unescaped content in an unknown language
           ['lang-',        /^<\?([\s\S]+?)(?:\?>|$)/],
           ['lang-',        /^<%([\s\S]+?)(?:%>|$)/],
           [PR_PUNCTUATION, /^(?:<[%?]|[%?]>)/],
           ['lang-',        /^<xmp\b[^>]*>([\s\S]+?)<\/xmp\b[^>]*>/i],
           // Unescaped content in javascript.  (Or possibly vbscript).
           ['lang-js',      /^<script\b[^>]*>([\s\S]*?)(<\/script\b[^>]*>)/i],
           // Contains unescaped stylesheet content
           ['lang-css',     /^<style\b[^>]*>([\s\S]*?)(<\/style\b[^>]*>)/i],
           ['lang-in.tag',  /^(<\/?[a-z][^<>]*>)/i]
          ]),
      ['default-markup', 'htm', 'html', 'mxml', 'xhtml', 'xml', 'xsl']);
  registerLangHandler(
      createSimpleLexer(
          [
           [PR_PLAIN,        /^[\s]+/, null, ' \t\r\n'],
           [PR_ATTRIB_VALUE, /^(?:\"[^\"]*\"?|\'[^\']*\'?)/, null, '\"\'']
           ],
          [
           [PR_TAG,          /^^<\/?[a-z](?:[\w.:-]*\w)?|\/?>$/i],
           [PR_ATTRIB_NAME,  /^(?!style[\s=]|on)[a-z](?:[\w:-]*\w)?/i],
           ['lang-uq.val',   /^=\s*([^>\'\"\s]*(?:[^>\'\"\s\/]|\/(?=\s)))/],
           [PR_PUNCTUATION,  /^[=<>\/]+/],
           ['lang-js',       /^on\w+\s*=\s*\"([^\"]+)\"/i],
           ['lang-js',       /^on\w+\s*=\s*\'([^\']+)\'/i],
           ['lang-js',       /^on\w+\s*=\s*([^\"\'>\s]+)/i],
           ['lang-css',      /^style\s*=\s*\"([^\"]+)\"/i],
           ['lang-css',      /^style\s*=\s*\'([^\']+)\'/i],
           ['lang-css',      /^style\s*=\s*([^\"\'>\s]+)/i]
           ]),
      ['in.tag']);
  registerLangHandler(
      createSimpleLexer([], [[PR_ATTRIB_VALUE, /^[\s\S]+/]]), ['uq.val']);
  registerLangHandler(sourceDecorator({
          'keywords': CPP_KEYWORDS,
          'hashComments': true,
          'cStyleComments': true,
          'types': C_TYPES
        }), ['c', 'cc', 'cpp', 'cxx', 'cyc', 'm']);
  registerLangHandler(sourceDecorator({
          'keywords': 'null,true,false'
        }), ['json']);
  registerLangHandler(sourceDecorator({
          'keywords': CSHARP_KEYWORDS,
          'hashComments': true,
          'cStyleComments': true,
          'verbatimStrings': true,
          'types': C_TYPES
        }), ['cs']);
  registerLangHandler(sourceDecorator({
          'keywords': JAVA_KEYWORDS,
          'cStyleComments': true
        }), ['java']);
  registerLangHandler(sourceDecorator({
          'keywords': SH_KEYWORDS,
          'hashComments': true,
          'multiLineStrings': true
        }), ['bash', 'bsh', 'csh', 'sh']);
  registerLangHandler(sourceDecorator({
          'keywords': PYTHON_KEYWORDS,
          'hashComments': true,
          'multiLineStrings': true,
          'tripleQuotedStrings': true
        }), ['cv', 'py', 'python']);
  registerLangHandler(sourceDecorator({
          'keywords': PERL_KEYWORDS,
          'hashComments': true,
          'multiLineStrings': true,
          'regexLiterals': 2  // multiline regex literals
        }), ['perl', 'pl', 'pm']);
  registerLangHandler(sourceDecorator({
          'keywords': RUBY_KEYWORDS,
          'hashComments': true,
          'multiLineStrings': true,
          'regexLiterals': true
        }), ['rb', 'ruby']);
  registerLangHandler(sourceDecorator({
          'keywords': JSCRIPT_KEYWORDS,
          'cStyleComments': true,
          'regexLiterals': true
        }), ['javascript', 'js']);
  registerLangHandler(sourceDecorator({
          'keywords': COFFEE_KEYWORDS,
          'hashComments': 3,  // ### style block comments
          'cStyleComments': true,
          'multilineStrings': true,
          'tripleQuotedStrings': true,
          'regexLiterals': true
        }), ['coffee']);
  registerLangHandler(sourceDecorator({
          'keywords': RUST_KEYWORDS,
          'cStyleComments': true,
          'multilineStrings': true
        }), ['rc', 'rs', 'rust']);
  registerLangHandler(
      createSimpleLexer([], [[PR_STRING, /^[\s\S]+/]]), ['regex']);

  function applyDecorator(job) {
    var opt_langExtension = job.langExtension;

    try {
      // Extract tags, and convert the source code to plain text.
      var sourceAndSpans = extractSourceSpans(job.sourceNode, job.pre);
      /** Plain text. @type {string} */
      var source = sourceAndSpans.sourceCode;
      job.sourceCode = source;
      job.spans = sourceAndSpans.spans;
      job.basePos = 0;

      // Apply the appropriate language handler
      langHandlerForExtension(opt_langExtension, source)(job);

      // Integrate the decorations and tags back into the source code,
      // modifying the sourceNode in place.
      recombineTagsAndDecorations(job);
    } catch (e) {
      if (win['console']) {
        console['log'](e && e['stack'] || e);
      }
    }
  }

  /**
   * Pretty print a chunk of code.
   * @param sourceCodeHtml {string} The HTML to pretty print.
   * @param opt_langExtension {string} The language name to use.
   *     Typically, a filename extension like 'cpp' or 'java'.
   * @param opt_numberLines {number|boolean} True to number lines,
   *     or the 1-indexed number of the first line in sourceCodeHtml.
   */
  function $prettyPrintOne(sourceCodeHtml, opt_langExtension, opt_numberLines) {
    var container = document.createElement('div');
    // This could cause images to load and onload listeners to fire.
    // E.g. <img onerror="alert(1337)" src="nosuchimage.png">.
    // We assume that the inner HTML is from a trusted source.
    // The pre-tag is required for IE8 which strips newlines from innerHTML
    // when it is injected into a <pre> tag.
    // http://stackoverflow.com/questions/451486/pre-tag-loses-line-breaks-when-setting-innerhtml-in-ie
    // http://stackoverflow.com/questions/195363/inserting-a-newline-into-a-pre-tag-ie-javascript
    container.innerHTML = '<pre>' + sourceCodeHtml + '</pre>';
    container = container.firstChild;
    if (opt_numberLines) {
      numberLines(container, opt_numberLines, true);
    }

    var job = {
      langExtension: opt_langExtension,
      numberLines: opt_numberLines,
      sourceNode: container,
      pre: 1
    };
    applyDecorator(job);
    return container.innerHTML;
  }

   /**
    * Find all the {@code <pre>} and {@code <code>} tags in the DOM with
    * {@code class=prettyprint} and prettify them.
    *
    * @param {Function} opt_whenDone called when prettifying is done.
    * @param {HTMLElement|HTMLDocument} opt_root an element or document
    *   containing all the elements to pretty print.
    *   Defaults to {@code document.body}.
    */
  function $prettyPrint(opt_whenDone, opt_root) {
    var root = opt_root || document.body;
    var doc = root.ownerDocument || document;
    function byTagName(tn) { return root.getElementsByTagName(tn); }
    // fetch a list of nodes to rewrite
    var codeSegments = [byTagName('pre'), byTagName('code'), byTagName('xmp')];
    var elements = [];
    for (var i = 0; i < codeSegments.length; ++i) {
      for (var j = 0, n = codeSegments[i].length; j < n; ++j) {
        elements.push(codeSegments[i][j]);
      }
    }
    codeSegments = null;

    var clock = Date;
    if (!clock['now']) {
      clock = { 'now': function () { return +(new Date); } };
    }

    // The loop is broken into a series of continuations to make sure that we
    // don't make the browser unresponsive when rewriting a large page.
    var k = 0;
    var prettyPrintingJob;

    var langExtensionRe = /\blang(?:uage)?-([\w.]+)(?!\S)/;
    var prettyPrintRe = /\bprettyprint\b/;
    var prettyPrintedRe = /\bprettyprinted\b/;
    var preformattedTagNameRe = /pre|xmp/i;
    var codeRe = /^code$/i;
    var preCodeXmpRe = /^(?:pre|code|xmp)$/i;
    var EMPTY = {};

    function doWork() {
      var endTime = (win['PR_SHOULD_USE_CONTINUATION'] ?
                     clock['now']() + 250 /* ms */ :
                     Infinity);
      for (; k < elements.length && clock['now']() < endTime; k++) {
        var cs = elements[k];

        // Look for a preceding comment like
        // <?prettify lang="..." linenums="..."?>
        var attrs = EMPTY;
        {
          for (var preceder = cs; (preceder = preceder.previousSibling);) {
            var nt = preceder.nodeType;
            // <?foo?> is parsed by HTML 5 to a comment node (8)
            // like <!--?foo?-->, but in XML is a processing instruction
            var value = (nt === 7 || nt === 8) && preceder.nodeValue;
            if (value
                ? !/^\??prettify\b/.test(value)
                : (nt !== 3 || /\S/.test(preceder.nodeValue))) {
              // Skip over white-space text nodes but not others.
              break;
            }
            if (value) {
              attrs = {};
              value.replace(
                  /\b(\w+)=([\w:.%+-]+)/g,
                function (_, name, value) { attrs[name] = value; });
              break;
            }
          }
        }

        var className = cs.className;
        if ((attrs !== EMPTY || prettyPrintRe.test(className))
            // Don't redo this if we've already done it.
            // This allows recalling pretty print to just prettyprint elements
            // that have been added to the page since last call.
            && !prettyPrintedRe.test(className)) {

          // make sure this is not nested in an already prettified element
          var nested = false;
          for (var p = cs.parentNode; p; p = p.parentNode) {
            var tn = p.tagName;
            if (preCodeXmpRe.test(tn)
                && p.className && prettyPrintRe.test(p.className)) {
              nested = true;
              break;
            }
          }
          if (!nested) {
            // Mark done.  If we fail to prettyprint for whatever reason,
            // we shouldn't try again.
            cs.className += ' prettyprinted';

            // If the classes includes a language extensions, use it.
            // Language extensions can be specified like
            //     <pre class="prettyprint lang-cpp">
            // the language extension "cpp" is used to find a language handler
            // as passed to PR.registerLangHandler.
            // HTML5 recommends that a language be specified using "language-"
            // as the prefix instead.  Google Code Prettify supports both.
            // http://dev.w3.org/html5/spec-author-view/the-code-element.html
            var langExtension = attrs['lang'];
            if (!langExtension) {
              langExtension = className.match(langExtensionRe);
              // Support <pre class="prettyprint"><code class="language-c">
              var wrapper;
              if (!langExtension && (wrapper = childContentWrapper(cs))
                  && codeRe.test(wrapper.tagName)) {
                langExtension = wrapper.className.match(langExtensionRe);
              }

              if (langExtension) { langExtension = langExtension[1]; }
            }

            var preformatted;
            if (preformattedTagNameRe.test(cs.tagName)) {
              preformatted = 1;
            } else {
              var currentStyle = cs['currentStyle'];
              var defaultView = doc.defaultView;
              var whitespace = (
                  currentStyle
                  ? currentStyle['whiteSpace']
                  : (defaultView
                     && defaultView.getComputedStyle)
                  ? defaultView.getComputedStyle(cs, null)
                  .getPropertyValue('white-space')
                  : 0);
              preformatted = whitespace
                  && 'pre' === whitespace.substring(0, 3);
            }

            // Look for a class like linenums or linenums:<n> where <n> is the
            // 1-indexed number of the first line.
            var lineNums = attrs['linenums'];
            if (!(lineNums = lineNums === 'true' || +lineNums)) {
              lineNums = className.match(/\blinenums\b(?::(\d+))?/);
              lineNums =
                lineNums
                ? lineNums[1] && lineNums[1].length
                  ? +lineNums[1] : true
                : false;
            }
            if (lineNums) { numberLines(cs, lineNums, preformatted); }

            // do the pretty printing
            prettyPrintingJob = {
              langExtension: langExtension,
              sourceNode: cs,
              numberLines: lineNums,
              pre: preformatted
            };
            applyDecorator(prettyPrintingJob);
          }
        }
      }
      if (k < elements.length) {
        // finish up in a continuation
        setTimeout(doWork, 250);
      } else if ('function' === typeof opt_whenDone) {
        opt_whenDone();
      }
    }

    doWork();
  }

  /**
   * Contains functions for creating and registering new language handlers.
   * @type {Object}
   */
  var PR = win['PR'] = {
        'createSimpleLexer': createSimpleLexer,
        'registerLangHandler': registerLangHandler,
        'sourceDecorator': sourceDecorator,
        'PR_ATTRIB_NAME': PR_ATTRIB_NAME,
        'PR_ATTRIB_VALUE': PR_ATTRIB_VALUE,
        'PR_COMMENT': PR_COMMENT,
        'PR_DECLARATION': PR_DECLARATION,
        'PR_KEYWORD': PR_KEYWORD,
        'PR_LITERAL': PR_LITERAL,
        'PR_NOCODE': PR_NOCODE,
        'PR_PLAIN': PR_PLAIN,
        'PR_PUNCTUATION': PR_PUNCTUATION,
        'PR_SOURCE': PR_SOURCE,
        'PR_STRING': PR_STRING,
        'PR_TAG': PR_TAG,
        'PR_TYPE': PR_TYPE,
        'prettyPrintOne':
           IN_GLOBAL_SCOPE
             ? (win['prettyPrintOne'] = $prettyPrintOne)
             : (prettyPrintOne = $prettyPrintOne),
        'prettyPrint': prettyPrint =
           IN_GLOBAL_SCOPE
             ? (win['prettyPrint'] = $prettyPrint)
             : (prettyPrint = $prettyPrint)
      };

  // Make PR available via the Asynchronous Module Definition (AMD) API.
  // Per https://github.com/amdjs/amdjs-api/wiki/AMD:
  // The Asynchronous Module Definition (AMD) API specifies a
  // mechanism for defining modules such that the module and its
  // dependencies can be asynchronously loaded.
  // ...
  // To allow a clear indicator that a global define function (as
  // needed for script src browser loading) conforms to the AMD API,
  // any global define function SHOULD have a property called "amd"
  // whose value is an object. This helps avoid conflict with any
  // other existing JavaScript code that could have defined a define()
  // function that does not conform to the AMD API.
  if (typeof define === "function" && define['amd']) {
    define("google-code-prettify", [], function () {
      return PR; 
    });
  }
})();

define("prettify", function(){});

define('itemView',[
  'underscore',
  'backbone',
  'App',
  // Handlebars
  'handlebars',
  // Templates
  'text!tpl/item.html',
  'text!tpl/class.html',
  // Handlebars templates
  'text!tpl/method.handlebars',
  'text!tpl/event.handlebars',
  'text!tpl/property.handlebars',
  //'text!tpl/class.handlebars',
  // Tools
  'prettify'
], function (_, Backbone, App, Handlebars, itemTpl, classTpl, methodTpl, eventTpl, propertyTpl) {

  

  var itemView = Backbone.View.extend({
    el: '#item',
    init: function () {
      this.$body = $('body,html');
      this.tpl = _.template(itemTpl);
      this.classTpl = _.template(classTpl);

      this.methodTpl = Handlebars.compile(methodTpl);
      this.eventTpl = Handlebars.compile(eventTpl);
      this.propertyTpl = Handlebars.compile(propertyTpl);
      //this.classTpl = Handlebars.compile(classTpl);

      return this;
    },
    render: function (item) {
      if (item) {
        var itemHtml = '',
          cleanItem = this.clean(item),
          isClass = item.hasOwnProperty('itemtype') ? 0 : 1,
          collectionName = isClass ? 'Constructor' : this.capitalizeFirst(cleanItem.itemtype),
          isConstant = !isClass ? cleanItem.final : 0,
          isConstructor = cleanItem.is_constructor;

        // Set the item header (title)
        itemHtml = this.tpl({
          item: cleanItem,
          name: cleanItem.name,
          collectionName: collectionName,
          isClass: isClass,
          isConstant: isConstant,
        });

        // Set item contents
        if (isClass) {
          if (isConstructor) {
            cleanItem.isConstructor = isConstructor;
            var constructor = this.methodTpl(cleanItem);
            cleanItem.constructor = constructor;
          }
          itemHtml += this.classTpl(cleanItem);
        } else if (item.itemtype === 'method') {
          itemHtml += this.methodTpl(cleanItem);
        } else if (item.itemtype === 'event') {
          itemHtml += this.eventTpl(cleanItem);
        } else if (item.itemtype === 'property') {
          itemHtml += this.propertyTpl(cleanItem);
        }

        // Insert the view in the dom
        this.$el.html(itemHtml);

        // Prettify code (syntax highlighter)
        this.$el.find('code').addClass('prettyprint');
        prettyPrint();
      }

      return this;
    },
    /**
     * Clean item properties: url encode properties containing paths.
     * @param {object} item The item object.
     * @returns {object} Returns the same item object with urlencoded paths.
     */
    clean: function (item) {
      var cleanItem = item;

      if (cleanItem.hasOwnProperty('file')) {
        cleanItem.urlencodedfile = encodeURIComponent(item.file);
      }
      return cleanItem;
    },
    /**
     * Show a single item.
     * @param {object} item Item object.
     * @returns {object} This view.
     */
    show: function (item) {
      if (item) {
        this.render(item);
      }

      App.pageView.hideContentViews();

      this.$el.show();

      this.scrollTop();

      return this;
    },
    /**
     * Show a message if no item is found.
     * @returns {object} This view.
     */
    nothingFound: function () {
      this.$el.html("<p><br><br>Ouch. I am unable to find any item that match the current query.</p>");
      App.pageView.hideContentViews();
      this.$el.show();

      return this;
    },
    /**
     * Scroll to the top of the window with an animation.
     */
    scrollTop: function() {
      if (this.$body.scrollTop() > 0) {
        this.$body.animate({'scrollTop': 0}, 600);
      }
    },
    /**
     * Helper method to capitalize the first letter of a string
     * @param {string} str
     * @returns {string} Returns the string.
     */
    capitalizeFirst: function (str) {
      return str.substr(0, 1).toUpperCase() + str.substr(1);
    }
  });

  return itemView;

});

define('text!tpl/file.handlebars',[],function () { return '<div class="page-header">\n    <h1>{{fileName}} <small>File</small></h1>\n</div>\n \n<div class="file">\n    <pre class="prettyprint linenums" data-line="{{line}}">\n{{fileData}}\n    </pre>\n</div>\n\n\n';});

define('fileView',[
  'underscore',
  'backbone',
  'App',
  // Handlebars
  'handlebars',
  // Handlebars templates
  'text!tpl/file.handlebars',
  // Tools
  'prettify'
], function(_, Backbone, App, Handlebars, fileTpl) {

  var fileView = Backbone.View.extend({
    el: '#file',
    /**
     * Init.
     * @returns {object} This view.
     */
    init: function() {
      this.p5RepoUrl = 'https://api.github.com/repos/lmccart/p5.js/contents/';
      this.fileTpl = Handlebars.compile(fileTpl);

      return this;
    },
    /**
     * Render the view.
     * @param {type} filepath
     * @param {type} line
     * @returns {object} This view.
     */
    render: function(filepath, line) {
      if (filepath && line) {
        var self = this,
                fileHtml,
                realPath = decodeURIComponent(filepath).replace('../', '');

        $.ajax({
          'url': self.p5RepoUrl + realPath,
          'dataType': 'jsonp',
          'success': function(response) {
            var fileData = response.data.content;
            if (fileData) {
              fileHtml = self.fileTpl({
                'fileName': realPath,
                'fileData': atob(fileData),
                'line': line
              });
              
              // Insert the view in the dom
              self.$el.html(fileHtml);
              
              // Prettify code (syntax highlighter)
              prettyPrint();
              
              // Highlight line
              self.$el.find('.linenums > li')
                      .eq(parseInt(line)-1)
                      .addClass('highlight');
            }
          }
        });
      }

      return this;
    },
    /**
     * Show a single item.
     * @param {object} item Item object.
     * @returns {object} This view.
     */
    show: function(filepath, line) {
      if (filepath && line)
        this.render(filepath, line);

      App.pageView.hideContentViews();
      this.$el.show();

      return this;
    },
    /**
     * Show a message if no item is found.
     * @returns {object} This view.
     */
    nothingFound: function() {
      this.$el.html("<p><br><br>Ouch. I am unable to find the file you are looking for. Please check the path.</p>");
      App.pageView.hideContentViews();
      this.$el.show();

      return this;
    }
  });

  return fileView;

});
define('menuView',[
  'underscore',
  'backbone',
  'App'
], function(_, Backbone, App) {

  var menuView = Backbone.View.extend({
    el: '#menu',
    /**
     * Init.
     * @returns {object} This view.
     */
    init: function() {
      this.$menuItems = this.$el.find('li');

      return this;
    },
    /**
     * Render.
     * @returns {object} This view.
     */
    render: function() {
      

      return this;
    },
    /**
     * Update the menu.
     * @param {string} el The name of the current route.
     */
    update: function(menuItem) {
      //console.log(menuItem);
      this.$menuItems.removeClass('active');
      this.$menuItems.find('a[href=#'+menuItem+']').parent().addClass('active');
    }

  });

  return menuView;

});
define('pageView',[
  'underscore',
  'backbone',
  'App',
  
  // Views
  'searchView',
  'listView',
  'itemView',
  'fileView',
  'menuView'
], function(_, Backbone, App, searchView, listView, itemView, fileView, menuView) {

  var pageView = Backbone.View.extend({
    el: 'body',
    /**
     * Init.
     */
    init: function() {
      App.$container = $('#container');
      App.contentViews = [];

      return this;
    },
    /**
     * Render.
     */
    render: function() {
      
      // Menu view
      if (!App.menuView) {
        App.menuView = new menuView();
        App.menuView.init().render();
      }
      
      // Item view
      if (!App.itemView) {
        App.itemView = new itemView();
        App.itemView.init().render();
        // Add the item view to the views array
        App.contentViews.push(App.itemView);
      }
      
      // File view
      if (!App.fileView) {
        App.fileView = new fileView();
        App.fileView.init().render();
        // Add the item view to the views array
        App.contentViews.push(App.fileView);
      }
      
      // List view
      if (!App.listView) {
        App.listView = new listView();
        App.listView.init().render();
        // Add the list view to the views array
        App.contentViews.push(App.listView);
      }
      
      // Search
      if (!App.searchView) {
        App.searchView = new searchView();
        App.searchView.init().render();
      }
      
      return this;
    },
    /**
     * Hide item and list views.
     * @returns {object} This view.
     */
    hideContentViews: function() {
      _.each(App.contentViews, function(view, i) {
        view.$el.hide();
      });
      
      return this;
    }
  });

  return pageView;

});
define('router',[
  'underscore',
  'backbone',
  'App'
], function(_, Backbone, App) {

   //

  var Router = Backbone.Router.extend({
    
    routes: {
      '': 'list',
      'classes': 'list',
      'methods': 'list',
      'properties': 'list',
      'events': 'list',
      'list:group': 'list',
      'search': 'search',
      'file/:filepath/:line': 'file',
      'get/:searchClass(/:searchItem)': 'get'
    },
    /**
     * Whether the json API data was loaded.
     */
    _initialized: false,
    /**
     * Initialize the app: load json API data and create searchable arrays.
     */
    init: function(callback) {
      var self = this;
      require(['pageView'], function(pageView) {

        // If already initialized, move away from here!
        if (self._initialized) {
          if (callback)
            callback();
          return;
        }

        // Update initialization state: must be done now to avoid recursive mess
        self._initialized = true;

        // Render views
        if (!App.pageView) {
          App.pageView = new pageView();
          App.pageView.init().render();
        }

        // If a callback is set (a route has already been called), run it
        // otherwise, show the default list
        if (callback)
          callback();
        else
          self.list();
      });
    },
    /**
     * Start route. Simply check if initialized.
     */
    start: function() {
      this.init();
    },
    /**
     * Show item details by searching a class or a class item (method, property or event).
     * @param {string} searchClass The class name (mandatory).
     * @param {string} searchItem The class item name: can be a method, property or event name.
     */
    get: function(searchClass, searchItem) {
      var self = this;
      this.init(function() {
        var item = self.getItem(searchClass, searchItem);

        if (item) {
          App.itemView.show(item);
        } else {
          App.itemView.nothingFound();
        }

      });
    },
    /**
     * Returns one item object by searching a class or a class item (method, property or event).
     * @param {string} searchClass The class name (mandatory).
     * @param {string} searchItem The class item name: can be a method, property or event name.
     * @returns {object} The item found or undefined if nothing was found.
     */
    getItem: function(searchClass, searchItem) {
      var classes = App.classes,
              items = App.allItems,
              classesCount = classes.length,
              itemsCount = items.length,
              className = searchClass ? searchClass.toLowerCase() : undefined,
              itemName = searchItem ? searchItem.toLowerCase() : undefined,
              found;

      // Only search for a class, if itemName is undefined
      if (className && !itemName) {
        for (var i = 0; i < classesCount; i++) {
          if (classes[i].name.toLowerCase() === className) {
            found = classes[i];
            break;
          }
        }
        // Search for a class item
      } else if (className && itemName) {
        for (var i = 0; i < itemsCount; i++) {
          if (items[i].class.toLowerCase() === className && items[i].name.toLowerCase() === itemName) {
            found = items[i];
            break;
          }
        }
      }

      return found;
    },
    /**
     * List items.
     * @param {string} collection The name of the collection to list.
     */
    list: function(collection) {
      // Get collection from the hash if not provided
      // if (!collection)
      //   var collection = location.hash.replace('#', '');
      collection = 'allItems'; //temp

      // Make sure collection is valid
      if (App.collections.indexOf(collection) < 0) {
        return;
      }

      this.init(function() {
        App.menuView.update(collection);
        App.listView.show(collection);
      });
    },
    /**
     * Close all content views.
     */
    search: function() {
      this.init(function() {
        App.pageView.hideContentViews();
      });
    },
    /**
     * Open the file view.
     * @param {string} filepath
     * @param {string} line
     */
    file: function(filepath, line) {
      this.init(function() {
        App.fileView.show(filepath, line);
      });
    },
    /**
     * Create an hash/url for the item.
     * @param {Object} item A class, method, property or event object.
     * @returns {String} The hash string, including the '#'.
     */
    getHash: function(item) {
      if (!item.hash) {
        var hash = '#get/';
        var isClass = item.hasOwnProperty('classitems');
        // Create hash for links
        if (isClass) {
          hash += item.name;
        } else {
          hash += item.class + '/' + item.name;
        }
        item.hash = hash;
      }
      return item.hash;
    }
  });


  // Get the router
  App.router = new Router();

  // Start history
  Backbone.history.start();

  return App.router;

});

/**
 * Define global App.
 */
var App = window.App || {};
define('App', [],function() {
  return App;
});

/**
 * Load json API data and start the router.
 * @param {module} _
 * @param {module} Backbone
 * @param {module} App
 * @param {module} router
 */
require([
  'underscore',
  'backbone',
  'App'], function(_, Backbone, App) {
  
  // Set collections
  App.collections = ['allItems', 'classes', 'events', 'methods', 'properties'];

  // Get json API data
  $.getJSON("data.json", function(data) {
    App.data = data;
    App.classes = [];
    App.methods = [];
    App.properties = [];
    App.events = [];
    App.allItems = [];
    App.project = data.project;

    var items = data.classitems;
    var classes = data.classes;

    // Get class items (methods, properties, events)
    _.each(items, function(el, idx, array) {

      var pieces = el.class.split(':');
      if (pieces.length > 1) {
        el.module = pieces[0];
        el.class = pieces[1];
      }
      if (el.itemtype) {
        if (el.itemtype === "method") {
          App.methods.push(el);
          App.allItems.push(el);
        } else if (el.itemtype === "property") {
          App.properties.push(el);
          App.allItems.push(el);
        } else if (el.itemtype === "event") {
          App.events.push(el);
          App.allItems.push(el);
        }
      }
    });

    //console.log(App.data);

    // Get classes
    _.each(classes, function(el, idx, array) {
      App.classes.push(el);
      // App.allItems.push(el);
    });
    
    require(['router']);
  });
});
define("main", function(){});

}());
//# sourceMappingURL=reference.js.map<|MERGE_RESOLUTION|>--- conflicted
+++ resolved
@@ -5089,12 +5089,7 @@
 
 });
 
-<<<<<<< HEAD
-
 define('text!tpl/list.html',[],function () { return '<!-- <div class="page-header">\n  <h1>\n    <%=title%>\n  </h1>\n</div> -->\n\n<ul id="collection-list" class="<%=listCollection%>-collection">\n\n  <% _.each(groups, function(group){ %>\n  <li class="group">\n    <h3 class="group-name"><%=group.name%></h3>\n\n    <ul class="<%=group.name%>-group">\n      <% _.each(group.subgroups, function(subgroup) { %>\n        <li>\n          <% if (subgroup.name !== group.name) { %>\n            <h3 class="subgroup-name"><%=subgroup.name%></h3>\n          <% } %>\n          <ul>\n            <% _.each(subgroup.items, function(item) { %>\n              <li>\n                <a href="<%=item.hash%>"><%=item.name%></a>\n              </li>\n            <% }); %>\n          </ul>\n        </li>\n      <% }); %>\n    </ul>\n\n  </li>\n  <% }); %>\n\n</ul>';});
-=======
-define('text!tpl/list.html',[],function () { return '<!-- <div class="page-header">\n  <h1>\n    <%=title%>\n  </h1>\n</div> -->\n\n<ul id="collection-list" class="<%=listCollection%>-collection">\n\n  <% _.each(groups, function(group){ %>\n  <li class="group">\n    <h3 class="group-name"><%=group.name%></h3>\n\n    <ul class="<%=group.name%>-group">\n      <% _.each(group.subgroups, function(subgroup) { %>\n        <li>\n          <% if (subgroup.name !== group.name) { %>\n            <h3 class="subgroup-name"><%=subgroup.name%></h3>\n          <% } %>\n          <ul>\n            <% _.each(subgroup.items, function(item) { %>\n              <li>\n                <a href="<%=item.hash%>"><%=item.name%><% if (item.itemtype === \'method\') { %>()<% } %></a>\n              </li>\n            <% }); %>\n          </ul>\n        </li>\n      <% }); %>\n    </ul>\n\n  </li>\n  <% }); %>\n\n</ul>';});
->>>>>>> 773ed650
 
 define('listView',[
   'underscore',

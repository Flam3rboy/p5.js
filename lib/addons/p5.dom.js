/*! p5.dom.js v0.2.2 May 30, 2015 */
/**
 * <p>The web is much more than just canvas and p5.dom makes it easy to interact
 * with other HTML5 objects, including text, hyperlink, image, input, video,
 * audio, and webcam.</p>
 * <p>There is a set of creation methods, DOM manipulation methods, and
 * an extended p5.Element that supports a range of HTML elements. See the
 * <a href="https://github.com/processing/p5.js/wiki/Beyond-the-canvas">
 * beyond the canvas tutorial</a> for a full overview of how this addon works.
 *
 * <p>Methods and properties shown in black are part of the p5.js core, items in
 * blue are part of the p5.dom library. You will need to include an extra file
 * in order to access the blue functions. See the
 * <a href="http://p5js.org/libraries/#using-a-library">using a library</a>
 * section for information on how to include this library. p5.dom comes with
 * <a href="http://p5js.org/download">p5 complete</a> or you can download the single file
 * <a href="https://raw.githubusercontent.com/lmccart/p5.js/master/lib/addons/p5.dom.js">
 * here</a>.</p>
 * <p>See <a href="https://github.com/processing/p5.js/wiki/Beyond-the-canvas">tutorial: beyond the canvas]</a>
 * for more info on how to use this libary.</a>
 *
 * @module p5.dom
 * @submodule p5.dom
 * @for p5.dom
 * @main
 */

(function (root, factory) {
  if (typeof define === 'function' && define.amd)
    define('p5.dom', ['p5'], function (p5) { (factory(p5));});
  else if (typeof exports === 'object')
    factory(require('../p5'));
  else
    factory(root['p5']);
}(this, function (p5) {
// =============================================================================
//                         p5 additions
// =============================================================================

  /**
   * Searches the page for an element with the given ID, class, or tag name (using the '#' or '.' 
   * prefixes to specify an ID or class respectively, and none for a tag) and returns it as
   * a p5.Element. If a class or tag name is given with more than 1 element, 
   * only the first element will be returned.
   * The DOM node itself can be accessed with .elt. 
   * Returns null if none found.
   *
   * @method select
   * @param  {String} name id, class, or tag name of element to search for
   * @return {Object/p5.Element|Null} p5.Element containing node found
   */
  p5.prototype.select = function (e) {
    var res;
    var str;
    if (e[0] === '.'){
      str = e.slice(1);
      res = document.getElementsByClassName(str);
      if (res) {
        return wrapElement(res[0]);
      }else {
        return null;
      }
    }else if (e[0] === '#'){
      str = e.slice(1);
      res = document.getElementById(str);
      if (res) {
        return wrapElement(res);
      }else {
        return null;
      }
    }else{
      res = document.getElementsByTagName(e);
      if (res) {
        return wrapElement(res[0]);
      }else {
        return null;
      }
    } 
  };

  /**
   * Searches the page for elements with the given class or tag name (using the '.' prefix 
   * to specify a class and no prefix for a tag) and returns them as p5.Elements 
   * in an array. 
   * The DOM node itself can be accessed with .elt. 
   * Returns null if none found.
   *
   * @method selectAll
   * @param  {String} name class or tag name of elements to search for
   * @return {Array} Array of p5.Elements containing nodes found
   */
  p5.prototype.selectAll = function (e) {
    var arr = [];
    var res;
    var str;
    if (e[0] === '.'){
      str = e.slice(1);
      res = document.getElementsByClassName(str);
    }else {
      res = document.getElementsByTagName(e);
    }
    if (res) {
      for (var j = 0; j < res.length; j++) {
        var obj = wrapElement(res[j]);
        arr.push(obj);
      }
    }
    return arr;
  };

  /**
   * Helper function for getElement and getElements.
   */
  function wrapElement(elt) {
    if (elt.tagName === "VIDEO" || elt.tagName === "AUDIO") {
      return new p5.MediaElement(elt);
    } else {
      return new p5.Element(elt);
    }
  }

  /**
   * Removes all elements created by p5, except any canvas / graphics
   * elements created by createCanvas or createGraphics.
   * Event handlers are removed, and element is removed from the DOM.
   * @method removeElements
   * @example
   * <div class='norender'><code>
   * function setup() {
   *   createCanvas(100, 100);
   *   createDiv('this is some text');
   *   createP('this is a paragraph');
   * }
   * function mousePressed() {
   *   removeElements(); // this will remove the div and p, not canvas
   * }
   * </code></div>
   *
   */
  p5.prototype.removeElements = function (e) {
    for (var i=0; i<this._elements.length; i++) {
      if (!(this._elements[i].elt instanceof HTMLCanvasElement)) {
        this._elements[i].remove();
      }
    }
  };

  /**
   * Helpers for create methods.
   */
  function addElement(elt, pInst, media) {
    var node = pInst._userNode ? pInst._userNode : document.body;
    node.appendChild(elt);
    var c = media ? new p5.MediaElement(elt) : new p5.Element(elt);
    pInst._elements.push(c);
    return c;
  }

  /**
   * Creates a &lt;div&gt;&lt;/div&gt; element in the DOM with given inner HTML.
   * Appends to the container node if one is specified, otherwise
   * appends to body.
   *
   * @method createDiv
   * @param  {String} html inner HTML for element created
   * @return {Object/p5.Element} pointer to p5.Element holding created node
   */

  /**
   * Creates a &lt;p&gt;&lt;/p&gt; element in the DOM with given inner HTML. Used
   * for paragraph length text.
   * Appends to the container node if one is specified, otherwise
   * appends to body.
   *
   * @method createP
   * @param  {String} html inner HTML for element created
   * @return {Object/p5.Element} pointer to p5.Element holding created node
   */

  /**
   * Creates a &lt;span&gt;&lt;/span&gt; element in the DOM with given inner HTML.
   * Appends to the container node if one is specified, otherwise
   * appends to body.
   *
   * @method createSpan
   * @param  {String} html inner HTML for element created
   * @return {Object/p5.Element} pointer to p5.Element holding created node
   */
  var tags = ['div', 'p', 'span'];
  tags.forEach(function(tag) {
    var method = 'create' + tag.charAt(0).toUpperCase() + tag.slice(1);
    p5.prototype[method] = function(html) {
      var elt = document.createElement(tag);
      elt.innerHTML = typeof html === undefined ? "" : html;
      return addElement(elt, this);
    }
  });

  /**
   * Creates an &lt;img /&gt; element in the DOM with given src and
   * alternate text.
   * Appends to the container node if one is specified, otherwise
   * appends to body.
   *
   * @method createImg
   * @param  {String} src src path or url for image
   * @param  {String} [alt] alternate text to be used if image does not load
   * @param  {Function} [successCallback] callback to be called once image data is loaded
   * @return {Object/p5.Element} pointer to p5.Element holding created node
   */
  p5.prototype.createImg = function() {
    var elt = document.createElement('img');
    var args = arguments;
    var self = {};
    var setAttrs = function(){
      self.width = elt.width;
      self.height = elt.height;
      if (args.length === 3 && typeof args[2] === 'function'){
        self.fn = args[2];
        self.fn();
      }
    };
    elt.src = args[0];
    if (args.length > 1 && typeof args[1] === 'string'){
      elt.alt = args[1];
    }
    if (elt.complete){
      setAttrs();
    }else{
      elt.onload = function(){
        setAttrs();
      }
    }
    self = addElement(elt, this);
    return self;
  };

  /**
   * Creates an &lt;a&gt;&lt;/a&gt; element in the DOM for including a hyperlink.
   * Appends to the container node if one is specified, otherwise
   * appends to body.
   *
   * @method createA
   * @param  {String} href       url of page to link to
   * @param  {String} html       inner html of link element to display
   * @param  {String} [target]   target where new link should open,
   *                             could be _blank, _self, _parent, _top.
   * @return {Object/p5.Element} pointer to p5.Element holding created node
   */
  p5.prototype.createA = function(href, html, target) {
    var elt = document.createElement('a');
    elt.href = href;
    elt.innerHTML = html;
    if (target) elt.target = target;
    return addElement(elt, this);
  };

  /** INPUT **/


  /**
   * Creates a slider &lt;input&gt;&lt;/input&gt; element in the DOM.
   * Use .size() to set the display length of the slider.
   * Appends to the container node if one is specified, otherwise
   * appends to body.
   *
   * @method createSlider
   * @param  {Number} min minimum value of the slider
   * @param  {Number} max maximum value of the slider
   * @param  {Number} [value] default value of the slider
   * @return {Object/p5.Element} pointer to p5.Element holding created node
   */
  p5.prototype.createSlider = function(min, max, value, step) {
    var elt = document.createElement('input');
    elt.type = 'range';
    elt.min = min;
    elt.max = max;
    if (step) elt.step = step;
    if (value) elt.value = value;
    return addElement(elt, this);
  };

  /**
   * Creates a &lt;button&gt;&lt;/button&gt; element in the DOM.
   * Use .size() to set the display size of the button.
   * Use .mousePressed() to specify behavior on press.
   * Appends to the container node if one is specified, otherwise
   * appends to body.
   *
   * @method createButton
   * @param  {String} label label displayed on the button
   * @param  {String} [value] value of the button
   * @return {Object/p5.Element} pointer to p5.Element holding created node
   */
  p5.prototype.createButton = function(label, value) {
    var elt = document.createElement('button');
    elt.innerHTML = label;
    elt.value = value;
    if (value) elt.value = value;
    return addElement(elt, this);
  };

  /**
   * Creates a checkbox &lt;input&gt;&lt;/input&gt; element in the DOM.
   *
   * @method createCheckbox
   * @param  {String} [label] label displayed after checkbox
   * @param  {boolean} [value] value of the checkbox; checked is true, unchecked is false. Unchecked if no value given
   * @return {Object/p5.Element} pointer to p5.Element holding created node
   */
  p5.prototype.createCheckbox = function() {
    var elt = document.createElement('input');
    elt.type = 'checkbox';
    //checkbox must be wrapped in p5.Element before label so that label appears after
    var self = addElement(elt, this);
    self.checked = function(){
      if (arguments.length === 0){
        return self.elt.checked;
      }else if(arguments[0]){
        self.elt.checked = true;
      }else{
        self.elt.checked = false;
      }
      return self;
    };
    if (arguments[0]){
      var ran = Math.random().toString(36).slice(2);
      var label = document.createElement('label');
      elt.setAttribute('id', ran);
      label.htmlFor = ran;
<<<<<<< HEAD
=======
      self.value = arguments[0];
>>>>>>> 68d1c6c2
      label.appendChild(document.createTextNode(arguments[0]));
      addElement(label, this);
    }
    if (arguments[1]){
      elt.checked = true;
    }
    return self;
  };

  /**
<<<<<<< HEAD
   * Creates a dropdown menu &lt;input&gt;&lt;/input&gt; element in the DOM.
   * @method createDropdown
   * @param {boolean} [multiple] [true if dropdown should support multiple selections]
   * @return {Object/p5.Element} pointer to p5.Element holding created node
   */
  p5.prototype.createDropdown = function(mult) {
=======
   * Creates a dropdown menu &lt;select&gt;&lt;/select&gt; element in the DOM.
   * @method createSelect
   * @param {boolean} [multiple] [true if dropdown should support multiple selections]
   * @return {Object/p5.Element} pointer to p5.Element holding created node
   */
  p5.prototype.createSelect = function(mult) {
>>>>>>> 68d1c6c2
    var elt = document.createElement('select');
    if (mult){
      elt.setAttribute('multiple', 'true');
    }
    var self = addElement(elt, this);
    self.option = function(name, value){
      var opt = document.createElement('option');
      opt.innerHTML = name;
<<<<<<< HEAD
      opt.value = value;
=======
      if (arguments.length > 1)
        opt.value = value;
      else
        opt.value = name;
>>>>>>> 68d1c6c2
      elt.appendChild(opt);
    };
    self.selected = function(value){
      var arr = [];
      if (arguments.length > 0){
        for (var i = 0; i < this.elt.length; i++){
          if (value.toString() === this.elt[i].value){
            this.elt.selectedIndex = i;
          }
        }
        return this;
      }else{
        if (mult){
          for (var i = 0; i < this.elt.selectedOptions.length; i++){
            arr.push(this.elt.selectedOptions[i].value);
          }
          return arr;
        }else{
          return this.elt.value;
        }
      }
    };
    return self;
  };

  /**
   * Creates an &lt;input&gt;&lt;/input&gt; element in the DOM for text input.
   * Use .size() to set the display length of the box.
   * Appends to the container node if one is specified, otherwise
   * appends to body.
   *
   * @method createInput
   * @param  {Number} [value] default value of the input box
   * @return {Object/p5.Element} pointer to p5.Element holding created node
   */
  p5.prototype.createInput = function(value) {
    var elt = document.createElement('input');
    elt.type = 'text';
    if (value) elt.value = value;
    return addElement(elt, this);
  };

  /**
   * Creates an &lt;input&gt;&lt;/input&gt; element in the DOM of type 'file'.  
   * This allows users to select local files for use in a sketch.
   * 
   * @method createFileInput
   * @param  {Function} [callback] callback function for when a file loaded
   * @param  {String} [multiple] optional to allow multiple files selected
   * @return {Object/p5.Element} pointer to p5.Element holding created DOM element                       
   */
  p5.prototype.createFileInput = function(callback, multiple) {

    // Is the file stuff supported?
    if (window.File && window.FileReader && window.FileList && window.Blob) {
      // Yup, we're ok and make an input file selector
      var elt = document.createElement('input');
      elt.type = 'file';

      // If we get a second argument that evaluates to true
      // then we are looking for multiple files
      if (multiple) {
        // Anything gets the job done
        elt.multiple = 'multiple';
      }
     
      // Now let's handle when a file was selected
      elt.addEventListener('change', handleFileSelect, false);

      // Function to handle when a file is selected
      // We're simplifying life and assuming that we always
      // want to load every selected file
      function handleFileSelect(evt) {
        // These are the files
        var files = evt.target.files;
        // Load each one and trigger a callback
        for (var i = 0; i < files.length; i++) {
          var f = files[i];
          var reader = new FileReader();
          reader.onload = makeLoader(f);
          function makeLoader(theFile) {
            // Making a p5.File object
            var p5file = new p5.File(theFile);
            return function(e) {
              p5file.data = e.target.result;
              callback(p5file);
            };
          };
          
          // Text of data?
          // This should likely be improved
          if (f.type === 'text') {
            reader.readAsText(f);
          } else {
            reader.readAsDataURL(f);
          }
        }
      }
      return addElement(elt, this);
    } else {
      console.log('The File APIs are not fully supported in this browser. Cannot create element.');
    }
  };


  /** VIDEO STUFF **/

  function createMedia(pInst, type, src, callback) {
    var elt = document.createElement(type);
    if (typeof src === 'string') {
      src = [src];
    }
    for (var i=0; i<src.length; i++) {
      var source = document.createElement('source');
      source.src = src[i];
      elt.appendChild(source);
    }
    if (typeof callback !== 'undefined') {
      elt.addEventListener('canplaythrough', function() {
        callback();
      });
    }

    var c = addElement(elt, pInst, true);
    c.loadedmetadata = false;
    // set width and height onload metadata
    elt.addEventListener('loadedmetadata', function() {
      c.width = elt.videoWidth;
      c.height = elt.videoHeight;
      c.loadedmetadata = true;
    });

    return c;
  }
  /**
   * Creates an HTML5 &lt;video&gt; element in the DOM for simple playback
   * of audio/video. Shown by default, can be hidden with .hide()
   * and drawn into canvas using video(). Appends to the container
   * node if one is specified, otherwise appends to body. The first parameter
   * can be either a single string path to a video file, or an array of string
   * paths to different formats of the same video. This is useful for ensuring
   * that your video can play across different browsers, as each supports
   * different formats. See <a href="https://developer.mozilla.org/en-US/docs/Web/HTML/Supported_media_formats">this
   * page for further information about supported formats.
   *
   * @method createVideo
   * @param  {String|Array} src  path to a video file, or array of paths for
   *                             supporting different browsers
   * @param  {Object} [callback] callback function to be called upon
   *                             'canplaythrough' event fire, that is, when the
   *                             browser can play the media, and estimates that
   *                             enough data has been loaded to play the media
   *                             up to its end without having to stop for
   *                             further buffering of content
   * @return {Object/p5.Element} pointer to video p5.Element
   */
  p5.prototype.createVideo = function(src, callback) {
    return createMedia(this, 'video', src, callback);
  };

  /** AUDIO STUFF **/

  /**
   * Creates a hidden HTML5 &lt;audio&gt; element in the DOM for simple audio
   * playback. Appends to the container node if one is specified,
   * otherwise appends to body. The first parameter
   * can be either a single string path to a audio file, or an array of string
   * paths to different formats of the same audio. This is useful for ensuring
   * that your audio can play across different browsers, as each supports
   * different formats. See <a href="https://developer.mozilla.org/en-US/docs/Web/HTML/Supported_media_formats">this
   * page for further information about supported formats.
   *
   * @method createAudio
   * @param  {String|Array} src  path to an audio file, or array of paths for
   *                             supporting different browsers
   * @param  {Object} [callback] callback function to be called upon
   *                             'canplaythrough' event fire, that is, when the
   *                             browser can play the media, and estimates that
   *                             enough data has been loaded to play the media
   *                             up to its end without having to stop for
   *                             further buffering of content
   * @return {Object/p5.Element} pointer to audio p5.Element
   */
  p5.prototype.createAudio = function(src, callback) {
    return createMedia(this, 'audio', src, callback);
  };


  /** CAMERA STUFF **/

  p5.prototype.VIDEO = 'video';
  p5.prototype.AUDIO = 'audio';

  navigator.getUserMedia  = navigator.getUserMedia ||
                            navigator.webkitGetUserMedia ||
                            navigator.mozGetUserMedia ||
                            navigator.msGetUserMedia;

  /**
   * Creates a new &lt;video&gt; element that contains the audio/video feed
   * from a webcam. This can be drawn onto the canvas using video(). More
   * specific properties of the stream can be passing in a Constraints object.
   * See the 
   * <a href="http://w3c.github.io/mediacapture-main/getusermedia.html">W3C 
   * spec</a> for possible properties. Note that not all of these are supported
   * by all browsers.
   *
   * @method createCapture
   * @param  {String|Constant|Object}   type type of capture, either VIDEO or
   *                                    AUDIO if none specified, default both,
   *                                    or a Constraints boject
   * @param  {Function}                 callback function to be called once
   *                                    stream has loaded
   * @return {Object/p5.Element} capture video p5.Element
   * @example
   * <div><class='norender'><code>
   * var capture;
   *
   * function setup() {
   *   createCanvas(480, 120);
   *   capture = createCapture(VIDEO);
   * }
   *
   * function draw() {
   *   image(capture, 0, 0, width, width*capture.height/capture.width);
   *   filter(INVERT);
   * }
   * </code></div>
   * <div><class='norender'><code>
   * function setup() {
   *   createCanvas(480, 120);
   *   var constraints = {
   *     video: {
   *       mandatory: {
   *         minWidth: 1280,
   *         minHeight: 720
   *       },
   *       optional: [
   *         { maxFrameRate: 10 }
   *       ]
   *     },
   *     audio: true
   *   };
   *   createCapture(constraints, function(stream) {
   *     console.log(stream);
   *   });
   * }
   * </code></div>
   */
  p5.prototype.createCapture = function() {
    var useVideo = true;
    var useAudio = true;
    var constraints;
    var cb;
    for (var i=0; i<arguments.length; i++) {
      if (arguments[i] === p5.prototype.VIDEO) {
        useAudio = false;
      } else if (arguments[i] === p5.prototype.AUDIO) {
        useVideo = false;
      } else if (typeof arguments[i] === 'object') {
        constraints = arguments[i];
      } else if (typeof arguments[i] === 'function') {
        cb = arguments[i];
      }
    }

    if (navigator.getUserMedia) {
      var elt = document.createElement('video');

      if (!constraints) {
        constraints = {video: useVideo, audio: useAudio};
      }

      navigator.getUserMedia(constraints, function(stream) {
        elt.src = window.URL.createObjectURL(stream);
        elt.play();
        if (cb) {
          cb(stream);
        }
      }, function(e) { console.log(e); });
    } else {
      throw 'getUserMedia not supported in this browser';
    }
    var c = addElement(elt, this, true);
    c.loadedmetadata = false;
    // set width and height onload metadata
    elt.addEventListener('loadedmetadata', function() {
      c.width = elt.videoWidth;
      c.height = elt.videoHeight;
      c.loadedmetadata = true;
    });
    return c;
  };

  /**
   * Creates element with given tag in the DOM with given content.
   * Appends to the container node if one is specified, otherwise
   * appends to body.
   *
   * @method createElement
   * @param  {String} tag tag for the new element
   * @param  {String} [content] html content to be inserted into the element
   * @return {Object/p5.Element} pointer to p5.Element holding created node
   */
  p5.prototype.createElement = function(tag, content) {
    var elt = document.createElement(tag);
    if (typeof content !== 'undefined') {
      elt.innerHTML = content;
    }
    return addElement(elt, this);
  };


// =============================================================================
//                         p5.Element additions
// =============================================================================
  /**
   *
   * Adds specified class to the element.
   *
   * @for p5.Element
   * @method addClass
   * @param  {String} class name of class to add
   * @return {Object/p5.Element}
   */
  p5.Element.prototype.addClass = function(c) {
    if (this.elt.className) {
      // PEND don't add class more than once
      //var regex = new RegExp('[^a-zA-Z\d:]?'+c+'[^a-zA-Z\d:]?');
      //if (this.elt.className.search(/[^a-zA-Z\d:]?hi[^a-zA-Z\d:]?/) === -1) {
      this.elt.className = this.elt.className+' '+c;
      //}
    } else {
      this.elt.className = c;
    }
    return this;
  }

  /**
   *
   * Removes specified class from the element.
   *
   * @method removeClass
   * @param  {String} class name of class to remove
   * @return {Object/p5.Element}
   */
  p5.Element.prototype.removeClass = function(c) {
    var regex = new RegExp('(?:^|\\s)'+c+'(?!\\S)');
    this.elt.className = this.elt.className.replace(regex, '');
    this.elt.className = this.elt.className.replace(/^\s+|\s+$/g, ""); //prettify (optional)
    return this;
  }

  /**
   *
   * Attaches the element  as a child to the parent specified.
   * Accepts either a string ID, DOM node, or p5.Element
   *
   * @method child
   * @param  {String|Object/p5.Element} child the ID, DOM node, or p5.Element
   *                         to add to the current element
   * @return {p5.Element}
   * @example
   * <div class='norender'><code>
   * var div0 = createDiv('this is the parent');
   * var div1 = createDiv('this is the child');
   * div0.child(div1); // use p5.Element
   * </code></div>
   * <div class='norender'><code>
   * var div0 = createDiv('this is the parent');
   * var div1 = createDiv('this is the child');
   * div1.id('apples');
   * div0.child('apples'); // use id
   * </code></div>
   * <div class='norender'><code>
   * var div0 = createDiv('this is the parent');
   * var elt = document.getElementById('myChildDiv');
   * div0.child(elt); // use element from page
   * </code></div>
   */
  p5.Element.prototype.child = function(c) {
    if (typeof c === 'string') {
      c = document.getElementById(c);
    } else if (c instanceof p5.Element) {
      c = c.elt;
    }
    this.elt.appendChild(c);
    return this;
  };


  /**
   *
   * If an argument is given, sets the inner HTML of the element,
   * replacing any existing html. If no arguments are given, returns
   * the inner HTML of the element.
   *
   * @for p5.Element
   * @method html
   * @param  {String} [html] the HTML to be placed inside the element
   * @return {Object/p5.Element|String}
   */
  p5.Element.prototype.html = function(html) {
    if (typeof html !== 'undefined') {
      this.elt.innerHTML = html;
      return this;
    } else {
      return this.elt.innerHTML;
    }
  };

  /**
   *
   * Sets the position of the element relative to (0, 0) of the
   * window. Essentially, sets position:absolute and left and top
   * properties of style. If no arguments given returns the x and y position
   * of the element in an object.
   *
   * @method position
   * @param  {Number} [x] x-position relative to upper left of window
   * @param  {Number} [y] y-position relative to upper left of window
   * @return {Object/p5.Element}
   * @example
   * <div><code class='norender'>
   * function setup() {
   *   var cnv = createCanvas(100, 100);
   *   // positions canvas 50px to the right and 100px
   *   // below upper left corner of the window
   *   cnv.position(50, 100);
   * }
   * </code></div>
   */
  p5.Element.prototype.position = function() {
    if (arguments.length === 0){
      return { 'x' : this.elt.offsetLeft , 'y' : this.elt.offsetTop };
    }else{
      this.elt.style.position = 'absolute';
      this.elt.style.left = arguments[0]+'px';
      this.elt.style.top = arguments[1]+'px';
      this.x = arguments[0];
      this.y = arguments[1];
      return this;
    }
  };

  /**
   * Translates an element with css transforms in either 2d (if 2 arguments given)
   * or 3d (if 3 arguments given) space.
   * @method  translate
   * @param  {Number} x x-position in px
   * @param  {Number} y y-position in px
   * @param  {Number} [z] z-position in px
   * @param  {Number} [perspective] sets the perspective of the parent element in px,
   * default value set to 1000px
   * @return {Object/p5.Element}
   * @example
   * <div><code>
   * function setup() {
   *   createCanvas(100,100);
   *   //translates canvas 50px down
   *   select('canvas').translate(0,50);
   * }
   * </code></div>
   */
  p5.Element.prototype.translate = function(){
    this.elt.style.position = 'absolute';
    if (arguments.length === 2){
      var style = this.elt.style.transform.replace(/translate3d\(.*\)/g, '');
      style = style.replace(/translate[X-Z]?\(.*\)/g, '');
      this.elt.style.transform = 'translate('+arguments[0]+'px, '+arguments[1]+'px)';
      this.elt.style.transform += style;
    }else if (arguments.length === 3){
      var style = this.elt.style.transform.replace(/translate3d\(.*\)/g, '');
      style = style.replace(/translate[X-Z]?\(.*\)/g, '');
      this.elt.style.transform = 'translate3d('+arguments[0]+'px,'+arguments[1]+'px,'+arguments[2]+'px)';
      this.elt.style.transform += style;
      this.elt.parentElement.style.perspective = '1000px';
    }else if (arguments.length === 4){
      var style = this.elt.style.transform.replace(/translate3d\(.*\)/g, '');
      style = style.replace(/translate[X-Z]?\(.*\)/g, '');
      this.elt.style.transform = 'translate3d('+arguments[0]+'px,'+arguments[1]+'px,'+arguments[2]+'px)';
      this.elt.style.transform += style;
      this.elt.parentElement.style.perspective = arguments[3]+'px';
    }
      return this;
  };

  /**
   * Rotates an element with css transforms in either 2d (if 2 arguments given)
   * or 3d (if 3 arguments given) space.
   * @method  rotate
   * @param  {Number} x amount of degrees to rotate the element along the x-axis in deg
   * @param  {Number} [y] amount of degrees to rotate the element along the y-axis in deg
   * @param  {Number} [z] amount of degrees to rotate the element along the z-axis in deg
   * @return {Object/p5.Element}
   * @example
   * <div><code>
   * var x = 0,
   *     y = 0,
   *     z = 0;
   * function setup(){
   *   createCanvas(100,100);
   * }
   * function draw(){
   *   x+=.5 % 360;
   *   y+=.5 % 360;
   *   z+=.5 % 360;
   *   //rotates the canvas .5deg (degrees) on every axis each frame.
   *   select('canvas').rotate(x,y,z);
   * }
   * </code></div>
   */
  p5.Element.prototype.rotate = function(){
    if (arguments.length === 1){
      var style = this.elt.style.transform.replace(/rotate3d\(.*\)/g, '');
      style = style.replace(/rotate[X-Z]?\(.*\)/g, '');
      this.elt.style.transform = 'rotate('+arguments[0]+'deg)';
      this.elt.style.transform += style;
    }else if (arguments.length === 2){
      var style = this.elt.style.transform.replace(/rotate3d\(.*\)/g, '');
      style = style.replace(/rotate[X-Z]?\(.*\)/g, '');
      this.elt.style.transform = 'rotate('+arguments[0]+'deg, '+arguments[1]+'deg)';
      this.elt.style.transform += style;
    }else if (arguments.length === 3){
      var style = this.elt.style.transform.replace(/rotate3d\(.*\)/g, '');
      style = style.replace(/rotate[X-Z]?\(.*\)/g, '');
      this.elt.style.transform = 'rotateX('+arguments[0]+'deg)';
      this.elt.style.transform += 'rotateY('+arguments[1]+'deg)';
      this.elt.style.transform += 'rotateZ('+arguments[2]+'deg)';
      this.elt.style.transform += style;
    }
      return this;
  };

  /**
   * Sets the given style (css) property of the element with the given value.
   * If no value is specified, returns the value of the given property,
   * or undefined if the property is not.
   *
   * @method style
   * @param  {String} property   property to be set
   * @param  {String} [value]    value to assign to property
   * @return {String|Object/p5.Element} value of property, if no value is specified
   *                             or p5.Element
   * @example
   * <div><code class="norender">
   * var myDiv = createDiv("I like pandas.");
   * myDiv.style("color", "#ff0000");
   * myDiv.style("font-size", "18px");
   * </code></div>
   */
  p5.Element.prototype.style = function(prop, val) {
    if (typeof val === 'undefined') {
      var attrs = prop.split(';');
      for (var i=0; i<attrs.length; i++) {
        var parts = attrs[i].split(':');
        if (parts[0] && parts[1]) {
          this.elt.style[parts[0].trim()] = parts[1].trim();
        }
      }
    } else {
      this.elt.style[prop] = val;
      if (prop === 'width' || prop === 'height' || prop === 'left' || prop === 'top'){
        var numVal = val.replace(/\D+/g,'');
        this[prop] = parseInt(numVal);
      }
    }
    return this;
  };


  /**
   *
   * Adds a new attribute or changes the value of an existing attribute
   * on the specified element. If no value is specified, returns the
   * value of the given attribute, or null if attribute is not set.
   *
   * @method attribute
   * @param  {String} attr       attribute to set
   * @param  {String} [value]    value to assign to attribute
   * @return {String|Object/p5.Element} value of attribute, if no value is
   *                             specified or p5.Element
   * @example
   * <div class="norender"><code>
   * var myDiv = createDiv("I like pandas.");
   *myDiv.attribute("align", "center");
   * </code></div>
   */
  p5.Element.prototype.attribute = function(attr, value) {
    if (typeof value === 'undefined') {
      return this.elt.getAttribute(attr);
    } else {
      this.elt.setAttribute(attr, value);
      return this;
    }
  };


  /**
   * Either returns the value of the element if no arguments
   * given, or sets the value of the element.
   *
   * @method value
   * @param  {String|Number}     [value]
   * @return {String|Object/p5.Element} value of element if no value is specified or p5.Element
   */
  p5.Element.prototype.value = function() {
    if (arguments.length > 0) {
      this.elt.value = arguments[0];
      return this;
    } else {
      if (this.elt.type === 'range') {
        return parseFloat(this.elt.value);
      }
      else return this.elt.value;
    }
  };

  /**
   *
   * Shows the current element. Essentially, setting display:block for the style.
   *
   * @method show
   * @return {Object/p5.Element}
   */
  p5.Element.prototype.show = function() {
    this.elt.style.display = 'block';
    return this;
  };

  /**
   * Hides the current element. Essentially, setting display:none for the style.
   *
   * @method hide
   * @return {Object/p5.Element}
   */
  p5.Element.prototype.hide = function() {
    this.elt.style.display = 'none';
    return this;
  };

  /**
   *
   * Sets the width and height of the element. AUTO can be used to
   * only adjust one dimension. If no arguments given returns the width and height
   * of the element in an object.
   *
   * @method size
   * @param  {Number} [w] width of the element
   * @param  {Number} [h] height of the element
   * @return {Object/p5.Element}
   */
  p5.Element.prototype.size = function(w, h) {
    if (arguments.length === 0){
      return { 'width' : this.elt.offsetWidth , 'height' : this.elt.offsetHeight };
    }else{
      var aW = w;
      var aH = h;
      var AUTO = p5.prototype.AUTO;
      if (aW !== AUTO || aH !== AUTO) {
        if (aW === AUTO) {
          aW = h * this.width / this.height;
        } else if (aH === AUTO) {
          aH = w * this.height / this.width;
        }
        // set diff for cnv vs normal div
        if (this.elt instanceof HTMLCanvasElement) {
          var j = {};
          var k  = this.elt.getContext('2d');
          for (var prop in k) {
            j[prop] = k[prop];
          }
          this.elt.setAttribute('width', aW * this._pInst._pixelDensity);
          this.elt.setAttribute('height', aH * this._pInst._pixelDensity);
          this.elt.setAttribute('style', 'width:' + aW + 'px; height:' + aH + 'px');
          this._pInst.scale(this._pInst._pixelDensity, this._pInst._pixelDensity);
          for (var prop in j) {
            this.elt.getContext('2d')[prop] = j[prop];
          }
        } else {
          this.elt.style.width = aW+'px';
          this.elt.style.height = aH+'px';
          this.elt.width = aW;
          this.elt.height = aH;
          this.width = aW;
          this.height = aH;
        }
        this.elt.style.overflow = 'hidden';
        this.width = this.elt.offsetWidth;
        this.height = this.elt.offsetHeight;

        if (this._pInst) { // main canvas associated with p5 instance
          if (this._pInst._curElement.elt === this.elt) {
            this._pInst._setProperty('width', this.elt.offsetWidth);
            this._pInst._setProperty('height', this.elt.offsetHeight);
          }
        }
      }
      return this;
    }
  };

  /**
   * Removes the element and deregisters all listeners.
   * @method remove
   * @example
   * <div class='norender'><code>
   * var myDiv = createDiv('this is some text');
   * myDiv.remove();
   * </code></div>
   */
  p5.Element.prototype.remove = function() {
    // deregister events
    for (var ev in this._events) {
      this.elt.removeEventListener(ev, this._events[ev]);
    }
    if (this.elt.parentNode) {
      this.elt.parentNode.removeChild(this.elt);
    }
    delete(this);
  };



// =============================================================================
//                         p5.MediaElement additions
// =============================================================================


  /**
   * Extends p5.Element to handle audio and video. In addition to the methods
   * of p5.Element, it also contains methods for controlling media. It is not
   * called directly, but p5.MediaElements are created by calling createVideo,
   * createAudio, and createCapture.
   *
   * @class p5.MediaElement
   * @constructor
   * @param {String} elt DOM node that is wrapped
   * @param {Object} [pInst] pointer to p5 instance
   */
  p5.MediaElement = function(elt, pInst) {
    p5.Element.call(this, elt, pInst);


    this._prevTime = 0;
    this._cueIDCounter = 0;
    this._cues = [];
    this.pixelDensity = 1;

  };
  p5.MediaElement.prototype = Object.create(p5.Element.prototype);




  /**
   * Play an HTML5 media element.
   *
   * @method play
   * @return {Object/p5.Element}
   */
  p5.MediaElement.prototype.play = function() {
    if (this.elt.currentTime === this.elt.duration) {
      this.elt.currentTime = 0;
    }

    if (this.elt.readyState > 1) {
      this.elt.play();
    } else {
      // in Chrome, playback cannot resume after being stopped and must reload
      this.elt.load();
      this.elt.play();
    }
    return this;
  };

  /**
   * Stops an HTML5 media element (sets current time to zero).
   *
   * @method stop
   * @return {Object/p5.Element}
   */
  p5.MediaElement.prototype.stop = function() {
    this.elt.pause();
    this.elt.currentTime = 0;
    return this;
  };

  /**
   * Pauses an HTML5 media element.
   *
   * @method pause
   * @return {Object/p5.Element}
   */
  p5.MediaElement.prototype.pause = function() {
    this.elt.pause();
    return this;
  };

  /**
   * Set 'loop' to true for an HTML5 media element, and starts playing.
   *
   * @method loop
   * @return {Object/p5.Element}
   */
  p5.MediaElement.prototype.loop = function() {
    this.elt.setAttribute('loop', true);
    this.play();
    return this;
  };
  /**
   * Set 'loop' to false for an HTML5 media element. Element will stop
   * when it reaches the end.
   *
   * @method noLoop
   * @return {Object/p5.Element}
   */
  p5.MediaElement.prototype.noLoop = function() {
    this.elt.setAttribute('loop', false);
    return this;
  };


  /**
   * Set HTML5 media element to autoplay or not.
   *
   * @method autoplay
   * @param {Boolean} autoplay whether the element should autoplay
   * @return {Object/p5.Element}
   */
  p5.MediaElement.prototype.autoplay = function(val) {
    this.elt.setAttribute('autoplay', val);
    return this;
  };

  /**
   * Sets volume for this HTML5 media element. If no argument is given,
   * returns the current volume.
   *
   * @param {Number}            [val] volume between 0.0 and 1.0
   * @return {Number|p5.MediaElement} current volume or p5.MediaElement
   * @method volume
   */
  p5.MediaElement.prototype.volume = function(val) {
    if (typeof val === 'undefined') {
      return this.elt.volume;
    } else {
      this.elt.volume = val;
    }
  };

  /**
   * If no arguments are given, returns the current time of the elmeent.
   * If an argument is given the current time of the element is set to it.
   *
   * @method time
   * @param {Number} [time] time to jump to (in seconds)
   * @return {Number|Object/p5.MediaElement} current time (in seconds)
   *                                  or p5.MediaElement
   */
  p5.MediaElement.prototype.time = function(val) {
    if (typeof val === 'undefined') {
      return this.elt.currentTime;
    } else {
      this.elt.currentTime = val;
    }
  };

  /**
   * Returns the duration of the HTML5 media element.
   *
   * @method duration
   * @return {Number} duration
   */
  p5.MediaElement.prototype.duration = function() {
    return this.elt.duration;
  };
  p5.MediaElement.prototype.pixels = [];
  p5.MediaElement.prototype.loadPixels = function() {
    if (this.loadedmetadata) { // wait for metadata for w/h
      if (!this.canvas) {
        this.canvas = document.createElement('canvas');
        this.canvas.width = this.width;
        this.canvas.height = this.height;
        this.drawingContext = this.canvas.getContext('2d');
      }
      this.drawingContext.drawImage(this.elt, 0, 0, this.width, this.height);
      p5.Renderer2D.prototype.loadPixels.call(this);
    }
    return this;
  }
  p5.MediaElement.prototype.updatePixels =  function(x, y, w, h){
    if (this.loadedmetadata) { // wait for metadata
      p5.Renderer2D.prototype.updatePixels.call(this, x, y, w, h);
    }
    return this;
  }
  p5.MediaElement.prototype.get = function(x, y, w, h){
    if (this.loadedmetadata) { // wait for metadata
      return p5.Renderer2D.prototype.get.call(this, x, y, w, h);
    } else return [0, 0, 0, 255];
  };
  p5.MediaElement.prototype.set = function(x, y, imgOrCol){
    if (this.loadedmetadata) { // wait for metadata
      p5.Renderer2D.prototype.set.call(this, x, y, imgOrCol);
    }
  };

  /*** CONNECT TO WEB AUDIO API / p5.sound.js ***/

  /**
   *  Send the audio output of this element to a specified audioNode or
   *  p5.sound object. If no element is provided, connects to p5's master
   *  output. That connection is established when this method is first called.
   *  All connections are removed by the .disconnect() method.
   *  
   *  This method is meant to be used with the p5.sound.js addon library.
   *
   *  @method  connect
   *  @param  {AudioNode|p5.sound object} audioNode AudioNode from the Web Audio API,
   *  or an object from the p5.sound library
   */
  p5.MediaElement.prototype.connect = function(obj) {
    var audioContext, masterOutput;

    // if p5.sound exists, same audio context
    if (typeof p5.prototype.getAudioContext === 'function') {
      audioContext = p5.prototype.getAudioContext(); 
      masterOutput = p5.soundOut.input;
    } else {
      try {
        audioContext = obj.context;
        masterOutput = audioContext.destination
      } catch(e) {
        throw 'connect() is meant to be used with Web Audio API or p5.sound.js'
      }
    }

    // create a Web Audio MediaElementAudioSourceNode if none already exists
    if (!this.audioSourceNode) {
      this.audioSourceNode = audioContext.createMediaElementSource(this.elt);

      // connect to master output when this method is first called
      this.audioSourceNode.connect(masterOutput);
    }

    // connect to object if provided
    if (obj) {
      if (obj.input) {
        this.audioSourceNode.connect(obj.input);
      } else {
        this.audioSourceNode.connect(obj);
      }
    }

    // otherwise connect to master output of p5.sound / AudioContext
    else {
      this.audioSourceNode.connect(masterOutput);
    }

  };

  /**
   *  Disconnect all Web Audio routing, including to master output.
   *  This is useful if you want to re-route the output through
   *  audio effects, for example.
   *  
   *  @method  disconnect
   */
  p5.MediaElement.prototype.disconnect = function() {
    if (this.audioSourceNode) {
      this.audioSourceNode.disconnect();
    } else {
      throw 'nothing to disconnect';
    }
  };


  /*** SHOW / HIDE CONTROLS ***/

  /**
   *  Show the default MediaElement controls, as determined by the web browser.
   *
   *  @method  showControls
   */
  p5.MediaElement.prototype.showControls = function() {
    // must set style for the element to show on the page
    this.elt.style['text-align'] = 'inherit';
    this.elt.controls = true;
  };

  /**
   *  Hide the default mediaElement controls.
   *  
   *  @method hideControls
   */
  p5.MediaElement.prototype.hideControls = function() {
    this.elt.controls = false;
  };


  /*** SCHEDULE EVENTS ***/

  /**
   *  Schedule events to trigger every time a MediaElement
   *  (audio/video) reaches a playback cue point.
   *
   *  Accepts a callback function, a time (in seconds) at which to trigger
   *  the callback, and an optional parameter for the callback.
   *
   *  Time will be passed as the first parameter to the callback function,
   *  and param will be the second parameter.
   *
   *
   *  @method  addCue
   *  @param {Number}   time     Time in seconds, relative to this media
   *                             element's playback. For example, to trigger
   *                             an event every time playback reaches two
   *                             seconds, pass in the number 2. This will be
   *                             passed as the first parameter to
   *                             the callback function.
   *  @param {Function} callback Name of a function that will be
   *                             called at the given time. The callback will
   *                             receive time and (optionally) param as its
   *                             two parameters.
   *  @param {Object} [value]    An object to be passed as the
   *                             second parameter to the
   *                             callback function.
   *  @return {Number} id ID of this cue,
   *                      useful for removeCue(id)
   *  @example
   *  <div><code>
   *  function setup() {
   *    background(255,255,255);
   *    
   *    audioEl = createAudio('assets/beat.mp3');
   *    audioEl.showControls();
   *
   *    // schedule three calls to changeBackground
   *    audioEl.addCue(0.5, changeBackground, color(255,0,0) );
   *    audioEl.addCue(1.0, changeBackground, color(0,255,0) );
   *    audioEl.addCue(2.5, changeBackground, color(0,0,255) );
   *    audioEl.addCue(3.0, changeBackground, color(0,255,255) );
   *    audioEl.addCue(4.2, changeBackground, color(255,255,0) );
   *    audioEl.addCue(5.0, changeBackground, color(255,255,0) );
   *  }
   *
   *  function changeBackground(val) {
   *    background(val);
   *  }
   *  </code></div>
   */
  p5.MediaElement.prototype.addCue = function(time, callback, val) {
    var id = this._cueIDCounter++;

    var cue = new Cue(callback, time, id, val);
    this._cues.push(cue);

    if (!this.elt.ontimeupdate) {
      this.elt.ontimeupdate = this._onTimeUpdate.bind(this);
    }

    return id;
  };

  /**
   *  Remove a callback based on its ID. The ID is returned by the
   *  addCue method.
   *
   *  @method removeCue
   *  @param  {Number} id ID of the cue, as returned by addCue
   */
  p5.MediaElement.prototype.removeCue = function(id) {
    for (var i = 0; i < this._cues.length; i++) {
      var cue = this._cues[i];
      if (cue.id === id) {
        this.cues.splice(i, 1);
      }
    }

    if (this._cues.length === 0) {
      this.elt.ontimeupdate = null
    }
  };

  /**
   *  Remove all of the callbacks that had originally been scheduled
   *  via the addCue method.
   *
   *  @method  clearCues
   */
  p5.MediaElement.prototype.clearCues = function() {
    this._cues = [];
    this.elt.ontimeupdate = null;
  };

  // private method that checks for cues to be fired if events
  // have been scheduled using addCue(callback, time).
  p5.MediaElement.prototype._onTimeUpdate = function() {
    var playbackTime = this.time();

    for (var i = 0 ; i < this._cues.length; i++) {
      var callbackTime = this._cues[i].time;
      var val = this._cues[i].val;


      if (this._prevTime < callbackTime && callbackTime <= playbackTime) {

        // pass the scheduled callbackTime as parameter to the callback
        this._cues[i].callback(val);
      }

    }

    this._prevTime = playbackTime;
  };


  // Cue inspired by JavaScript setTimeout, and the
  // Tone.js Transport Timeline Event, MIT License Yotam Mann 2015 tonejs.org
  var Cue = function(callback, time, id, val) {
    this.callback = callback;
    this.time = time;
    this.id = id;
    this.val = val;
  };

// =============================================================================
//                         p5.File
// =============================================================================


  /**
   * Base class for a file
   * Using this for createFileInput
   *
   * @class p5.File
   * @constructor
   * @param {File} file File that is wrapped
   * @param {Object} [pInst] pointer to p5 instance
   */
  p5.File = function(file, pInst) {
    /**
     * Underlying File object. All normal File methods can be called on this.
     *
     * @property file
     */
    this.file = file;

    this._pInst = pInst;

    // Splitting out the file type into two components
    // This makes determining if image or text etc simpler
    var typeList = file.type.split('/');
    /**
     * File type (image, text, etc.)
     *
     * @property type
     */
    this.type = typeList[0];
    /**
     * File subtype (usually the file extension jpg, png, xml, etc.)
     *
     * @property subtype
     */
    this.subtype = typeList[1];
    /**
     * File name
     *
     * @property name
     */
    this.name = file.name;
    /**
     * File size
     *
     * @property size
     */
    this.size = file.size;
    
    // Data not loaded yet
    this.data = undefined;
  };

}));<|MERGE_RESOLUTION|>--- conflicted
+++ resolved
@@ -328,10 +328,7 @@
       var label = document.createElement('label');
       elt.setAttribute('id', ran);
       label.htmlFor = ran;
-<<<<<<< HEAD
-=======
       self.value = arguments[0];
->>>>>>> 68d1c6c2
       label.appendChild(document.createTextNode(arguments[0]));
       addElement(label, this);
     }
@@ -342,21 +339,12 @@
   };
 
   /**
-<<<<<<< HEAD
-   * Creates a dropdown menu &lt;input&gt;&lt;/input&gt; element in the DOM.
-   * @method createDropdown
-   * @param {boolean} [multiple] [true if dropdown should support multiple selections]
-   * @return {Object/p5.Element} pointer to p5.Element holding created node
-   */
-  p5.prototype.createDropdown = function(mult) {
-=======
    * Creates a dropdown menu &lt;select&gt;&lt;/select&gt; element in the DOM.
    * @method createSelect
    * @param {boolean} [multiple] [true if dropdown should support multiple selections]
    * @return {Object/p5.Element} pointer to p5.Element holding created node
    */
   p5.prototype.createSelect = function(mult) {
->>>>>>> 68d1c6c2
     var elt = document.createElement('select');
     if (mult){
       elt.setAttribute('multiple', 'true');
@@ -365,14 +353,10 @@
     self.option = function(name, value){
       var opt = document.createElement('option');
       opt.innerHTML = name;
-<<<<<<< HEAD
-      opt.value = value;
-=======
       if (arguments.length > 1)
         opt.value = value;
       else
         opt.value = name;
->>>>>>> 68d1c6c2
       elt.appendChild(opt);
     };
     self.selected = function(value){

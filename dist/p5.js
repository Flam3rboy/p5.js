(function () {
var shim = function (require) {
        window.requestDraw = function () {
            return window.requestAnimationFrame || window.webkitRequestAnimationFrame || window.mozRequestAnimationFrame || window.oRequestAnimationFrame || window.msRequestAnimationFrame || function (callback, element) {
                window.setTimeout(callback, 1000 / 60);
            };
        }();
    }({});
var constants = function (require) {
        var PI = Math.PI;
        return {
            CROSS: 'crosshair',
            HAND: 'pointer',
            MOVE: 'move',
            TEXT: 'text',
            WAIT: 'wait',
            HALF_PI: PI / 2,
            PI: PI,
            QUARTER_PI: PI / 4,
            TAU: PI * 2,
            TWO_PI: PI * 2,
            DEGREES: 'degrees',
            RADIANS: 'radians',
            CORNER: 'corner',
            CORNERS: 'corners',
            RADIUS: 'radius',
            RIGHT: 'right',
            LEFT: 'left',
            CENTER: 'center',
            POINTS: 'points',
            LINES: 'lines',
            TRIANGLES: 'triangles',
            TRIANGLE_FAN: 'triangles_fan',
            TRIANGLE_STRIP: 'triangles_strip',
            QUADS: 'quads',
            QUAD_STRIP: 'quad_strip',
            CLOSE: 'close',
            OPEN: 'open',
            CHORD: 'chord',
            PIE: 'pie',
            PROJECT: 'square',
            SQUARE: 'butt',
            ROUND: 'round',
            BEVEL: 'bevel',
            MITER: 'miter',
            RGB: 'rgb',
            HSB: 'hsb',
            AUTO: 'auto',
            NORMAL: 'normal',
            ITALIC: 'italic',
            BOLD: 'bold'
        };
    }({});
var core = function (require, shim, constants) {
        'use strict';
        var constants = constants;
        var p5 = function (node, sketch) {
            var self = this;
            this.startTime = new Date().getTime();
            this.preload_count = 0;
            this.isGlobal = false;
            this.frameCount = 0;
            this._frameRate = 0;
            this._lastFrameTime = 0;
            this._targetFrameRate = 60;
            this.focused = true;
            this.displayWidth = screen.width;
            this.displayHeight = screen.height;
            this.shapeKind = null;
            this.shapeInited = false;
            this.mouseX = 0;
            this.mouseY = 0;
            this.pmouseX = 0;
            this.pmouseY = 0;
            this.mouseButton = 0;
            this.key = '';
            this.keyCode = 0;
            this.keyDown = false;
            this.touchX = 0;
            this.touchY = 0;
            this.pWriters = [];
            this._textLeading = 15;
            this._textFont = 'sans-serif';
            this._textSize = 12;
            this._textStyle = constants.NORMAL;
            this._curveDetail = 20;
            this.curElement = null;
            this.matrices = [[
                    1,
                    0,
                    0,
                    1,
                    0,
                    0
                ]];
            this.settings = {
                loop: true,
                fill: false,
                startTime: 0,
                updateInterval: 0,
                rectMode: constants.CORNER,
                imageMode: constants.CORNER,
                ellipseMode: constants.CENTER,
                colorMode: constants.RGB,
                mousePressed: false,
                angleMode: constants.RADIANS
            };
            this.styles = [];
            if (!sketch) {
                this.isGlobal = true;
                for (var method in p5.prototype) {
                    window[method] = p5.prototype[method].bind(this);
                }
                for (var prop in this) {
                    if (this.hasOwnProperty(prop)) {
                        window[prop] = this[prop];
                    }
                }
                for (var constant in constants) {
                    if (constants.hasOwnProperty(constant)) {
                        window[constant] = constants[constant];
                    }
                }
            } else {
                sketch(this);
            }
            if (document.readyState === 'complete') {
                this._start();
            } else {
                window.addEventListener('load', self._start.bind(self), false);
            }
        };
        p5._init = function () {
            new p5();
        };
        p5.prototype._start = function () {
            this.createCanvas(800, 600, true);
            var preload = this.preload || window.preload;
            var context = this.isGlobal ? window : this;
            if (preload) {
                context.loadJSON = function (path) {
                    return context.preloadFunc('loadJSON', path);
                };
                context.loadStrings = function (path) {
                    return context.preloadFunc('loadStrings', path);
                };
                context.loadXML = function (path) {
                    return context.preloadFunc('loadXML', path);
                };
                context.loadImage = function (path) {
                    return context.preloadFunc('loadImage', path);
                };
                preload();
                context.loadJSON = p5.prototype.loadJSON;
                context.loadStrings = p5.prototype.loadStrings;
                context.loadXML = p5.prototype.loadXML;
                context.loadImage = p5.prototype.loadImage;
            } else {
                this._setup();
                this._runFrames();
                this._drawSketch();
            }
        };
        p5.prototype.preloadFunc = function (func, path) {
            var context = this.isGlobal ? window : this;
            context._setProperty('preload_count', context.preload_count + 1);
            return this[func](path, function (resp) {
                context._setProperty('preload_count', context.preload_count - 1);
                if (context.preload_count === 0) {
                    context._setup();
                    context._runFrames();
                    context._drawSketch();
                }
            });
        };
        p5.prototype._setup = function () {
            var setup = this.setup || window.setup;
            if (typeof setup === 'function') {
                setup();
            } else {
                var context = this.isGlobal ? window : this;
                context.createCanvas(600, 400, true);
            }
        };
        p5.prototype._drawSketch = function () {
            var self = this;
            var now = new Date().getTime();
            self._frameRate = 1000 / (now - self._lastFrameTime);
            self._lastFrameTime = now;
            var userDraw = self.draw || window.draw;
            if (self.settings.loop) {
                setTimeout(function () {
                    window.requestDraw(self._drawSketch.bind(self));
                }, 1000 / self._targetFrameRate);
            }
            if (typeof userDraw === 'function') {
                userDraw();
            }
            self.curElement.context.setTransform(1, 0, 0, 1, 0, 0);
        };
        p5.prototype._runFrames = function () {
            var self = this;
            if (this.updateInterval) {
                clearInterval(this.updateInterval);
            }
            this.updateInterval = setInterval(function () {
                self._setProperty('frameCount', self.frameCount + 1);
            }, 1000 / self._targetFrameRate);
        };
        p5.prototype._applyDefaults = function () {
            this.curElement.context.fillStyle = '#FFFFFF';
            this.curElement.context.strokeStyle = '#000000';
            this.curElement.context.lineCap = constants.ROUND;
        };
        p5.prototype._setProperty = function (prop, value) {
            this[prop] = value;
            if (this.isGlobal) {
                window[prop] = value;
            }
        };
        return p5;
    }({}, shim, constants);
var mathpvector = function (require) {
        'use strict';
        function PVector(x, y, z) {
            this.x = x || 0;
            this.y = y || 0;
            this.z = z || 0;
        }
        PVector.prototype.set = function (x, y, z) {
            if (x instanceof PVector) {
                return this.set(x.x, x.y, x.z);
            }
            if (x instanceof Array) {
                return this.set(x[0], x[1], x[2]);
            }
            this.x = x || 0;
            this.y = y || 0;
            this.z = z || 0;
        };
        PVector.prototype.get = function () {
            return new PVector(this.x, this.y, this.z);
        };
        PVector.prototype.add = function (x, y, z) {
            if (x instanceof PVector) {
                return this.add(x.x, x.y, x.z);
            }
            if (x instanceof Array) {
                return this.add(x[0], x[1], x[2]);
            }
            this.x += x || 0;
            this.y += y || 0;
            this.z += z || 0;
            return this;
        };
        PVector.prototype.sub = function (x, y, z) {
            if (x instanceof PVector) {
                return this.sub(x.x, x.y, x.z);
            }
            if (x instanceof Array) {
                return this.sub(x[0], x[1], x[2]);
            }
            this.x -= x || 0;
            this.y -= y || 0;
            this.z -= z || 0;
            return this;
        };
        PVector.prototype.mult = function (n) {
            this.x *= n || 0;
            this.y *= n || 0;
            this.z *= n || 0;
            return this;
        };
        PVector.prototype.div = function (n) {
            this.x /= n;
            this.y /= n;
            this.z /= n;
            return this;
        };
        PVector.prototype.mag = function () {
            return Math.sqrt(this.magSq());
        };
        PVector.prototype.magSq = function () {
            var x = this.x, y = this.y, z = this.z;
            return x * x + y * y + z * z;
        };
        PVector.prototype.dot = function (x, y, z) {
            if (x instanceof PVector) {
                return this.dot(x.x, x.y, x.z);
            }
            return this.x * (x || 0) + this.y * (y || 0) + this.z * (z || 0);
        };
        PVector.prototype.cross = function (v) {
            var x = this.y * v.z - this.z * v.y;
            var y = this.z * v.x - this.x * v.z;
            var z = this.x * v.y - this.y * v.x;
            return new PVector(x, y, z);
        };
        PVector.prototype.dist = function (v) {
            var d = v.get().sub(this);
            return d.mag();
        };
        PVector.prototype.normalize = function () {
            return this.div(this.mag());
        };
        PVector.prototype.limit = function (l) {
            var mSq = this.magSq();
            if (mSq > l * l) {
                this.div(Math.sqrt(mSq));
                this.mult(l);
            }
            return this;
        };
        PVector.prototype.setMag = function (n) {
            return this.normalize().mult(n);
        };
        PVector.prototype.heading = function () {
            return Math.atan2(this.y, this.x);
        };
        PVector.prototype.rotate2D = function (a) {
            var newHeading = this.heading() + a;
            var mag = this.mag();
            this.x = Math.cos(newHeading) * mag;
            this.y = Math.sin(newHeading) * mag;
            return this;
        };
        PVector.prototype.lerp = function (x, y, z, amt) {
            if (x instanceof PVector) {
                return this.lerp(x.x, x.y, x.z, y);
            }
            this.x += (x - this.x) * amt || 0;
            this.y += (y - this.y) * amt || 0;
            this.z += (z - this.z) * amt || 0;
            return this;
        };
        PVector.prototype.array = function () {
            return [
                this.x || 0,
                this.y || 0,
                this.z || 0
            ];
        };
        PVector.fromAngle = function (angle) {
            return new PVector(Math.cos(angle), Math.sin(angle), 0);
        };
        PVector.random2D = function () {
            return this.fromAngle(Math.random(Math.PI * 2));
        };
        PVector.random3D = function () {
            var angle = Math.random() * Math.PI * 2;
            var vz = Math.random() * 2 - 1;
            var vx = Math.sqrt(1 - vz * vz) * Math.cos(angle);
            var vy = Math.sqrt(1 - vz * vz) * Math.sin(angle);
            return new PVector(vx, vy, vz);
        };
        PVector.add = function (v1, v2) {
            return v1.get().add(v2);
        };
        PVector.sub = function (v1, v2) {
            return v1.get().sub(v2);
        };
        PVector.mult = function (v, n) {
            return v.get().mult(n);
        };
        PVector.div = function (v, n) {
            return v.get().div(n);
        };
        PVector.dot = function (v1, v2) {
            return v1.dot(v2);
        };
        PVector.cross = function (v1, v2) {
            return v1.cross(v2);
        };
        PVector.dist = function (v1, v2) {
            return v1.dist(v2);
        };
        PVector.lerp = function (v1, v2, amt) {
            return v1.get().lerp(v2, amt);
        };
        PVector.angleBetween = function (v1, v2) {
            return Math.acos(v1.dot(v2) / (v1.mag() * v2.mag()));
        };
        return PVector;
    }({});
var mathcalculation = function (require, core) {
        'use strict';
        var p5 = core;
        p5.prototype.abs = Math.abs;
        p5.prototype.ceil = Math.ceil;
        p5.prototype.constrain = function (n, l, h) {
            return this.max(this.min(n, h), l);
        };
        p5.prototype.dist = function (x1, y1, x2, y2) {
            var xs = x2 - x1;
            var ys = y2 - y1;
            return Math.sqrt(xs * xs + ys * ys);
        };
        p5.prototype.exp = Math.exp;
        p5.prototype.floor = Math.floor;
        p5.prototype.lerp = function (start, stop, amt) {
            return amt * (stop - start) + start;
        };
        p5.prototype.log = Math.log;
        p5.prototype.mag = function (x, y) {
            return Math.sqrt(x * x + y * y);
        };
        p5.prototype.map = function (n, start1, stop1, start2, stop2) {
            return (n - start1) / (stop1 - start1) * (stop2 - start2) + start2;
        };
        p5.prototype.max = Math.max;
        p5.prototype.min = Math.min;
        p5.prototype.norm = function (n, start, stop) {
            return this.map(n, start, stop, 0, 1);
        };
        p5.prototype.pow = Math.pow;
        p5.prototype.round = Math.round;
        p5.prototype.sq = function (n) {
            return n * n;
        };
        p5.prototype.sqrt = Math.sqrt;
        return p5;
    }({}, core);
var colorcreating_reading = function (require, core, mathcalculation) {
        'use strict';
        var p5 = core;
        var calculation = mathcalculation;
        p5.prototype.alpha = function (rgb) {
            if (rgb.length > 3) {
                return rgb[3];
            } else {
                return 255;
            }
        };
        p5.prototype.blue = function (rgb) {
            if (rgb.length > 2) {
                return rgb[2];
            } else {
                return 0;
            }
        };
        p5.prototype.brightness = function (hsv) {
            if (hsv.length > 2) {
                return hsv[2];
            } else {
                return 0;
            }
        };
        p5.prototype.color = function () {
            return this.getNormalizedColor(arguments);
        };
        p5.prototype.green = function (rgb) {
            if (rgb.length > 2) {
                return rgb[1];
            } else {
                return 0;
            }
        };
        p5.prototype.hue = function (hsv) {
            if (hsv.length > 2) {
                return hsv[0];
            } else {
                return 0;
            }
        };
        p5.prototype.lerpColor = function (c1, c2, amt) {
            var c = [];
            for (var i = 0; i < c1.length; i++) {
                c.push(calculation.lerp(c1[i], c2[i], amt));
            }
            return c;
        };
        p5.prototype.red = function (rgb) {
            if (rgb.length > 2) {
                return rgb[0];
            } else {
                return 0;
            }
        };
        p5.prototype.saturation = function (hsv) {
            if (hsv.length > 2) {
                return hsv[1];
            } else {
                return 0;
            }
        };
        return p5;
    }({}, core, mathcalculation);
var colorsetting = function (require, core, constants) {
        'use strict';
        var p5 = core;
        var constants = constants;
        p5.prototype.background = function () {
            var c = this.getNormalizedColor(arguments);
            var curFill = this.curElement.context.fillStyle;
            this.curElement.context.fillStyle = this.getCSSRGBAColor(c);
            this.curElement.context.fillRect(0, 0, this.width, this.height);
            this.curElement.context.fillStyle = curFill;
        };
        p5.prototype.clear = function () {
            this.curElement.context.clearRect(0, 0, this.width, this.height);
        };
        p5.prototype.colorMode = function (mode) {
            if (mode === constants.RGB || mode === constants.HSB) {
                this.settings.colorMode = mode;
            }
        };
        p5.prototype.fill = function () {
            var c = this.getNormalizedColor(arguments);
            this.curElement.context.fillStyle = this.getCSSRGBAColor(c);
        };
        p5.prototype.noFill = function () {
            this.curElement.context.fillStyle = 'rgba(0,0,0,0)';
        };
        p5.prototype.noStroke = function () {
            this.curElement.context.strokeStyle = 'rgba(0,0,0,0)';
        };
        p5.prototype.stroke = function () {
            var c = this.getNormalizedColor(arguments);
            this.curElement.context.strokeStyle = this.getCSSRGBAColor(c);
        };
        p5.prototype.getNormalizedColor = function (args) {
            var r, g, b, a, rgba;
            var _args = typeof args[0].length === 'number' ? args[0] : args;
            if (_args.length >= 3) {
                r = _args[0];
                g = _args[1];
                b = _args[2];
                a = typeof _args[3] === 'number' ? _args[3] : 255;
            } else {
                r = g = b = _args[0];
                a = typeof _args[1] === 'number' ? _args[1] : 255;
            }
            if (this.settings.colorMode === constants.HSB) {
                rgba = this.hsv2rgb(r, g, b).concat(a);
            } else {
                rgba = [
                    r,
                    g,
                    b,
                    a
                ];
            }
            return rgba;
        };
        p5.prototype.hsv2rgb = function (h, s, b) {
            return [
                h,
                s,
                b
            ];
        };
        p5.prototype.getCSSRGBAColor = function (arr) {
            var a = arr.map(function (val) {
                    return Math.floor(val);
                });
            var alpha = a[3] ? a[3] / 255 : 1;
            return 'rgba(' + a[0] + ',' + a[1] + ',' + a[2] + ',' + alpha + ')';
        };
        return p5;
    }({}, core, constants);
var dataarray_functions = function (require, core) {
        'use strict';
        var p5 = core;
        p5.prototype.append = function (array, value) {
            array.push(value);
            return array;
        };
        p5.prototype.arrayCopy = function (src, srcPosition, dst, dstPosition, length) {
            if (typeof length !== 'undefined') {
                for (var i = srcPosition; i < Math.min(srcPosition + length, src.length); i++) {
                    dst[dstPosition + i] = src[i];
                }
            } else if (typeof dst !== 'undefined') {
                srcPosition = src.slice(0, Math.min(dst, src.length));
            } else {
                srcPosition = src.slice(0);
            }
        };
        p5.prototype.concat = function (list0, list1) {
            return list0.concat(list1);
        };
        p5.prototype.reverse = function (list) {
            return list.reverse();
        };
        p5.prototype.shorten = function (list) {
            list.pop();
            return list;
        };
        p5.prototype.sort = function (list, count) {
            var arr = count ? list.slice(0, Math.min(count, list.length)) : list;
            var rest = count ? list.slice(Math.min(count, list.length)) : [];
            if (typeof arr[0] === 'string') {
                arr = arr.sort();
            } else {
                arr = arr.sort(function (a, b) {
                    return a - b;
                });
            }
            return arr.concat(rest);
        };
        p5.prototype.splice = function (list, value, index) {
            return list.splice(index, 0, value);
        };
        p5.prototype.subset = function (list, start, count) {
            if (typeof count !== 'undefined') {
                return list.slice(start, start + count);
            } else {
                return list.slice(start, list.length - 1);
            }
        };
        return p5;
    }({}, core);
var datastring_functions = function (require, core) {
        'use strict';
        var p5 = core;
        p5.prototype.join = function (list, separator) {
            return list.join(separator);
        };
        p5.prototype.match = function (str, reg) {
            return str.match(reg);
        };
        p5.prototype.matchAll = function (str, reg) {
            var re = new RegExp(reg, 'g');
            var match = re.exec(str);
            var matches = [];
            while (match !== null) {
                matches.push(match);
                match = re.exec(str);
            }
            return matches;
        };
        p5.prototype.nf = function () {
            if (arguments[0] instanceof Array) {
                var a = arguments[1];
                var b = arguments[2];
                return arguments[0].map(function (x) {
                    return doNf(x, a, b);
                });
            } else {
                return doNf.apply(this, arguments);
            }
        };
        function doNf() {
            var num = arguments[0];
            var neg = num < 0;
            var n = neg ? num.toString().substring(1) : num.toString();
            var decimalInd = n.indexOf('.');
            var intPart = decimalInd !== -1 ? n.substring(0, decimalInd) : n;
            var decPart = decimalInd !== -1 ? n.substring(decimalInd + 1) : '';
            var str = neg ? '-' : '';
            if (arguments.length === 3) {
                for (var i = 0; i < arguments[1] - intPart.length; i++) {
                    str += '0';
                }
                str += intPart;
                str += '.';
                str += decPart;
                for (var j = 0; j < arguments[2] - decPart.length; j++) {
                    str += '0';
                }
                return str;
            } else {
                for (var k = 0; k < Math.max(arguments[1] - intPart.length, 0); k++) {
                    str += '0';
                }
                str += n;
                return str;
            }
        }
        p5.prototype.nfc = function () {
            if (arguments[0] instanceof Array) {
                var a = arguments[1];
                return arguments[0].map(function (x) {
                    return doNfc(x, a);
                });
            } else {
                return doNfc.apply(this, arguments);
            }
        };
        function doNfc() {
            var num = arguments[0].toString();
            var dec = num.indexOf('.');
            var rem = dec !== -1 ? num.substring(dec) : '';
            var n = dec !== -1 ? num.substring(0, dec) : num;
            n = n.toString().replace(/\B(?=(\d{3})+(?!\d))/g, ',');
            if (arguments.length > 1) {
                rem = rem.substring(0, arguments[1] + 1);
            }
            return n + rem;
        }
        p5.prototype.nfp = function () {
            var nfRes = this.nf(arguments);
            if (nfRes instanceof Array) {
                return nfRes.map(addNfp);
            } else {
                return addNfp(nfRes);
            }
        };
        function addNfp() {
            return parseFloat(arguments[0]) > 0 ? '+' + arguments[0].toString() : arguments[0].toString();
        }
        p5.prototype.nfs = function () {
            var nfRes = this.nf(arguments);
            if (nfRes instanceof Array) {
                return nfRes.map(addNfs);
            } else {
                return addNfs(nfRes);
            }
        };
        function addNfs() {
            return parseFloat(arguments[0]) > 0 ? ' ' + arguments[0].toString() : arguments[0].toString();
        }
        p5.prototype.split = function (str, delim) {
            return str.split(delim);
        };
        p5.prototype.splitTokens = function () {
            var d = arguments.length > 0 ? arguments[1] : /\s/g;
            return arguments[0].split(d).filter(function (n) {
                return n;
            });
        };
        p5.prototype.trim = function (str) {
            if (str instanceof Array) {
                return str.map(this.trim);
            } else {
                return str.trim();
            }
        };
        return p5;
    }({}, core);
var inputmouse = function (require, core, constants) {
        'use strict';
        var p5 = core;
        var constants = constants;
        p5.prototype.isMousePressed = p5.prototype.mouseIsPressed = function () {
            return this.settings.mousePressed;
        };
        p5.prototype.updateMouseCoords = function (e) {
            this._setProperty('pmouseX', this.mouseX);
            this._setProperty('pmouseY', this.mouseY);
<<<<<<< HEAD
            this._setProperty('mouseX', Math.max(e.pageX - this.curElement.x, 0));
            this._setProperty('mouseY', Math.max(e.pageY - this.curElement.y, 0));
            this._setProperty('pwinMouseX', this.winMouseX);
            this._setProperty('pwinMouseY', this.winMouseY);
            this._setProperty('winMouseX', e.pageX);
            this._setProperty('winMouseY', e.pageY);
=======
            this._setProperty('mouseX', e.offsetX || e.layerX);
            this._setProperty('mouseY', e.offsetY || e.layerY);
            this._setProperty('pwindowMouseX', this.windowMouseX);
            this._setProperty('pwindowMouseY', this.windowMouseY);
            this._setProperty('windowMouseX', e.pageX);
            this._setProperty('windowMouseY', e.pageY);
>>>>>>> eace76ba
        };
        p5.prototype.setMouseButton = function (e) {
            if (e.button === 1) {
                this._setProperty('mouseButton', constants.CENTER);
            } else if (e.button === 2) {
                this._setProperty('mouseButton', constants.RIGHT);
            } else {
                this._setProperty('mouseButton', constants.LEFT);
            }
        };
        p5.prototype.onmousemove = function (e) {
            var context = this.isGlobal ? window : this;
            this.updateMouseCoords(e);
            if (!this.isMousePressed() && typeof context.mouseMoved === 'function') {
                context.mouseMoved(e);
            }
            if (this.isMousePressed() && typeof context.mouseDragged === 'function') {
                context.mouseDragged(e);
            }
        };
        p5.prototype.onmousedown = function (e) {
            var context = this.isGlobal ? window : this;
            this.settings.mousePressed = true;
            this.setMouseButton(e);
            if (typeof context.mousePressed === 'function') {
                context.mousePressed(e);
            }
        };
        p5.prototype.onmouseup = function (e) {
            var context = this.isGlobal ? window : this;
            this.settings.mousePressed = false;
            if (typeof context.mouseReleased === 'function') {
                context.mouseReleased(e);
            }
        };
        p5.prototype.onmouseclick = function (e) {
            var context = this.isGlobal ? window : this;
            if (typeof context.mouseClicked === 'function') {
                context.mouseClicked(e);
            }
        };
        p5.prototype.onmousewheel = function (e) {
            var context = this.isGlobal ? window : this;
            if (typeof context.mouseWheel === 'function') {
                context.mouseWheel(e);
            }
        };
        return p5;
    }({}, core, constants);
var inputtouch = function (require, core) {
        'use strict';
        var p5 = core;
        p5.prototype.setTouchPoints = function (e) {
            this._setProperty('touchX', e.changedTouches[0].pageX);
            this._setProperty('touchY', e.changedTouches[0].pageY);
            var touches = [];
            for (var i = 0; i < e.changedTouches.length; i++) {
                var ct = e.changedTouches[i];
                touches[i] = {
                    x: ct.pageX,
                    y: ct.pageY
                };
            }
            this._setProperty('touches', touches);
        };
        p5.prototype.ontouchstart = function (e) {
            this.setTouchPoints(e);
            if (typeof this.touchStarted === 'function') {
                this.touchStarted(e);
            }
            var m = typeof touchMoved === 'function';
            if (m) {
                e.preventDefault();
            }
        };
        p5.prototype.ontouchmove = function (e) {
            this.setTouchPoints(e);
            if (typeof this.touchMoved === 'function') {
                this.touchMoved(e);
            }
        };
        p5.prototype.ontouchend = function (e) {
            this.setTouchPoints(e);
            if (typeof this.touchEnded === 'function') {
                this.touchEnded(e);
            }
        };
        return p5;
    }({}, core);
var dompelement = function (require, constants) {
        var constants = constants;
        function PElement(elt, pInst) {
            this.elt = elt;
            this.pInst = pInst;
            this.width = this.elt.offsetWidth;
            this.height = this.elt.offsetHeight;
            this.elt.style.position = 'absolute';
            this.x = 0;
            this.y = 0;
            this.elt.style.left = this.x + 'px';
            this.elt.style.top = this.y + 'px';
            if (elt instanceof HTMLCanvasElement) {
                this.context = elt.getContext('2d');
            }
        }
        PElement.prototype.html = function (html) {
            this.elt.innerHTML = html;
        };
        PElement.prototype.position = function (x, y) {
            this.x = x;
            this.y = y;
            this.elt.style.left = x + 'px';
            this.elt.style.top = y + 'px';
        };
        PElement.prototype.size = function (w, h) {
            var aW = w;
            var aH = h;
            var AUTO = constants.AUTO;
            if (aW !== AUTO || aH !== AUTO) {
                if (aW === AUTO) {
                    aW = h * this.elt.width / this.elt.height;
                } else if (aH === AUTO) {
                    aH = w * this.elt.height / this.elt.width;
                }
                if (this.elt instanceof HTMLCanvasElement) {
                    this.elt.setAttribute('width', aW);
                    this.elt.setAttribute('height', aH);
                } else {
                    this.elt.style.width = aW;
                    this.elt.style.height = aH;
                }
                this.width = this.elt.offsetWidth;
                this.height = this.elt.offsetHeight;
                if (this.pInst.curElement.elt === this.elt) {
                    this.pInst.width = this.elt.offsetWidth;
                    this.pInst.height = this.elt.offsetHeight;
                }
            }
        };
        PElement.prototype.style = function (s) {
            this.elt.style.cssText += s;
        };
        PElement.prototype.id = function (id) {
            this.elt.id = id;
        };
        PElement.prototype.class = function (c) {
            this.elt.className = c;
        };
        PElement.prototype.show = function () {
            this.elt.style.display = 'block';
        };
        PElement.prototype.hide = function () {
            this.elt.style.display = 'none';
        };
        PElement.prototype.mousePressed = function (fxn) {
            var _this = this;
            this.elt.addEventListener('click', function (e) {
                fxn(e, _this);
            }, false);
        };
        PElement.prototype.mouseOver = function (fxn) {
            var _this = this;
            this.elt.addEventListener('mouseover', function (e) {
                fxn(e, _this);
            }, false);
        };
        PElement.prototype.mouseOut = function (fxn) {
            var _this = this;
            this.elt.addEventListener('mouseout', function (e) {
                fxn(e, _this);
            }, false);
        };
        return PElement;
    }({}, constants);
var dommanipulate = function (require, core, inputmouse, inputtouch, dompelement) {
        var p5 = core;
        var PElement = dompelement;
        p5.prototype.createCanvas = function (w, h, isDefault, targetID) {
            var c = document.createElement('canvas');
            c.setAttribute('width', w);
            c.setAttribute('height', h);
            if (isDefault) {
                c.id = 'defaultCanvas';
                document.body.appendChild(c);
            } else {
                var defaultCanvas = document.getElementById('defaultCanvas');
                if (defaultCanvas) {
                    defaultCanvas.parentNode.removeChild(defaultCanvas);
                }
                if (targetID) {
                    var target = document.getElementById(targetID);
                    if (target) {
                        target.appendChild(c);
                    } else {
                        document.body.appendChild(c);
                    }
                } else {
                    document.body.appendChild(c);
                }
            }
            var cnv = new PElement(c, this);
            this.context(cnv);
            this._applyDefaults();
            return cnv;
        };
        p5.prototype.createHTML = function (html) {
            var elt = document.createElement('div');
            elt.innerHTML = html;
            document.body.appendChild(elt);
            var c = new PElement(elt, this);
            this.context(c);
            return c;
        };
        p5.prototype.createHTMLImage = function (src, alt) {
            var elt = document.createElement('img');
            elt.src = src;
            if (typeof alt !== 'undefined') {
                elt.alt = alt;
            }
            document.body.appendChild(elt);
            var c = new PElement(elt, this);
            this.context(c);
            return c;
        };
        p5.prototype.find = function (e) {
            var res = document.getElementById(e);
            if (res) {
                return [new PElement(res, this)];
            } else {
                res = document.getElementsByClassName(e);
                if (res) {
                    var arr = [];
                    for (var i = 0, resl = res.length; i !== resl; i++) {
                        arr.push(new PElement(res[i], this));
                    }
                    return arr;
                }
            }
            return [];
        };
        p5.prototype.context = function (e) {
            var obj;
            if (typeof e === 'string' || e instanceof String) {
                var elt = document.getElementById(e);
                obj = elt ? new PElement(elt, this) : null;
            } else {
                obj = e;
            }
            if (typeof obj !== 'undefined') {
                this.curElement = obj;
                this._setProperty('width', obj.elt.offsetWidth);
                this._setProperty('height', obj.elt.offsetHeight);
                this.curElement.onfocus = function () {
                    this.focused = true;
                };
                this.curElement.onblur = function () {
                    this.focused = false;
                };
                if (!this.isGlobal) {
                    this.curElement.context.canvas.onmousemove = this.onmousemove.bind(this);
                    this.curElement.context.canvas.onmousedown = this.onmousedown.bind(this);
                    this.curElement.context.canvas.onmouseup = this.onmouseup.bind(this);
                    this.curElement.context.canvas.onmouseclick = this.onmouseclick.bind(this);
                    this.curElement.context.canvas.onmousewheel = this.onmousewheel.bind(this);
                    this.curElement.context.canvas.onkeydown = this.onkeydown.bind(this);
                    this.curElement.context.canvas.onkeyup = this.onkeyup.bind(this);
                    this.curElement.context.canvas.onkeypress = this.onkeypress.bind(this);
                    this.curElement.context.canvas.ontouchstart = this.ontouchstart.bind(this);
                    this.curElement.context.canvas.ontouchmove = this.ontouchmove.bind(this);
                    this.curElement.context.canvas.ontouchend = this.ontouchend.bind(this);
                }
                if (typeof this.curElement.context !== 'undefined') {
                    this.curElement.context.setTransform(1, 0, 0, 1, 0, 0);
                }
            }
        };
        return p5;
    }({}, core, inputmouse, inputtouch, dompelement);
var environment = function (require, core) {
        'use strict';
        var p5 = core;
        p5.prototype.cursor = function (type) {
            this.curElement.style.cursor = type || 'auto';
        };
        p5.prototype.frameRate = function (fps) {
            if (typeof fps === 'undefined') {
                return this._frameRate;
            } else {
                this._setProperty('_targetFrameRate', fps);
                this._runFrames();
                return this;
            }
        };
        p5.prototype.getFrameRate = function () {
            return this.frameRate();
        };
        p5.prototype.setFrameRate = function (fps) {
            return this.frameRate(fps);
        };
        p5.prototype.noCursor = function () {
            this.curElement.style.cursor = 'none';
        };
        return p5;
    }({}, core);
var canvas = function (require, constants) {
        var constants = constants;
        return {
            modeAdjust: function (a, b, c, d, mode) {
                if (mode === constants.CORNER) {
                    return {
                        x: a,
                        y: b,
                        w: c,
                        h: d
                    };
                } else if (mode === constants.CORNERS) {
                    return {
                        x: a,
                        y: b,
                        w: c - a,
                        h: d - b
                    };
                } else if (mode === constants.RADIUS) {
                    return {
                        x: a - c,
                        y: b - d,
                        w: 2 * c,
                        h: 2 * d
                    };
                } else if (mode === constants.CENTER) {
                    return {
                        x: a - c * 0.5,
                        y: b - d * 0.5,
                        w: c,
                        h: d
                    };
                }
            },
            arcModeAdjust: function (a, b, c, d, mode) {
                if (mode === constants.CORNER) {
                    return {
                        x: a + c * 0.5,
                        y: b + d * 0.5,
                        w: c,
                        h: d
                    };
                } else if (mode === constants.CORNERS) {
                    return {
                        x: a,
                        y: b,
                        w: c + a,
                        h: d + b
                    };
                } else if (mode === constants.RADIUS) {
                    return {
                        x: a,
                        y: b,
                        w: 2 * c,
                        h: 2 * d
                    };
                } else if (mode === constants.CENTER) {
                    return {
                        x: a,
                        y: b,
                        w: c,
                        h: d
                    };
                }
            }
        };
    }({}, constants);
var filters = function (require) {
        'use strict';
        var Filters = {};
        Filters._toPixels = function (canvas) {
            if (canvas instanceof ImageData) {
                return canvas.data;
            } else {
                return canvas.getContext('2d').getImageData(0, 0, canvas.width, canvas.height).data;
            }
        };
        Filters._getARGB = function (data, i) {
            var offset = i * 4;
            return data[offset + 3] << 24 & 4278190080 | data[offset] << 16 & 16711680 | data[offset + 1] << 8 & 65280 | data[offset + 2] & 255;
        };
        Filters._setPixels = function (pixels, data) {
            var offset = 0;
            for (var i = 0, al = pixels.length; i < al; i++) {
                offset = i * 4;
                pixels[offset + 0] = (data[i] & 16711680) >>> 16;
                pixels[offset + 1] = (data[i] & 65280) >>> 8;
                pixels[offset + 2] = data[i] & 255;
                pixels[offset + 3] = (data[i] & 4278190080) >>> 24;
            }
        };
        Filters._toImageData = function (canvas) {
            if (canvas instanceof ImageData) {
                return canvas;
            } else {
                return canvas.getContext('2d').getImageData(0, 0, canvas.width, canvas.height);
            }
        };
        Filters._createImageData = function (width, height) {
            Filters._tmpCanvas = document.createElement('canvas');
            Filters._tmpCtx = Filters._tmpCanvas.getContext('2d');
            return this._tmpCtx.createImageData(width, height);
        };
        Filters.apply = function (canvas, func, filterParam) {
            var ctx = canvas.getContext('2d');
            var imageData = ctx.getImageData(0, 0, canvas.width, canvas.height);
            var newImageData = func(imageData, filterParam);
            if (newImageData instanceof ImageData) {
                ctx.putImageData(newImageData, 0, 0, 0, 0, canvas.width, canvas.height);
            } else {
                ctx.putImageData(imageData, 0, 0, 0, 0, canvas.width, canvas.height);
            }
        };
        Filters.threshold = function (canvas, level) {
            var pixels = Filters._toPixels(canvas);
            if (level === undefined) {
                level = 0.5;
            }
            var thresh = Math.floor(level * 255);
            for (var i = 0; i < pixels.length; i += 4) {
                var r = pixels[i];
                var g = pixels[i + 1];
                var b = pixels[i + 2];
                var grey = 0.2126 * r + 0.7152 * g + 0.0722 * b;
                var val;
                if (grey >= thresh) {
                    val = 255;
                } else {
                    val = 0;
                }
                pixels[i] = pixels[i + 1] = pixels[i + 2] = val;
            }
        };
        Filters.gray = function (canvas) {
            var pixels = Filters._toPixels(canvas);
            for (var i = 0; i < pixels.length; i += 4) {
                var r = pixels[i];
                var g = pixels[i + 1];
                var b = pixels[i + 2];
                var gray = 0.2126 * r + 0.7152 * g + 0.0722 * b;
                pixels[i] = pixels[i + 1] = pixels[i + 2] = gray;
            }
        };
        Filters.opaque = function (canvas) {
            var pixels = Filters._toPixels(canvas);
            for (var i = 0; i < pixels.length; i += 4) {
                pixels[i + 3] = 255;
            }
            return pixels;
        };
        Filters.invert = function (canvas) {
            var pixels = Filters._toPixels(canvas);
            for (var i = 0; i < pixels.length; i += 4) {
                pixels[i] = 255 - pixels[i];
                pixels[i + 1] = 255 - pixels[i + 1];
                pixels[i + 2] = 255 - pixels[i + 2];
            }
        };
        Filters.posterize = function (canvas, level) {
            var pixels = Filters._toPixels(canvas);
            if (level < 2 || level > 255) {
                throw new Error('Level must be greater than 2 and less than 255 for posterize');
            }
            var levels1 = level - 1;
            for (var i = 0; i < pixels.length; i++) {
                var rlevel = pixels[i] >> 16 & 255;
                var glevel = pixels[i] >> 8 & 255;
                var blevel = pixels[i] & 255;
                rlevel = (rlevel * level >> 8) * 255 / levels1;
                glevel = (glevel * level >> 8) * 255 / levels1;
                blevel = (blevel * level >> 8) * 255 / levels1;
                pixels[i] = 4278190080 & pixels[i] | rlevel << 16 | glevel << 8 | blevel;
            }
        };
        Filters.dilate = function (canvas) {
            var pixels = Filters._toPixels(canvas);
            var currIdx = 0;
            var maxIdx = pixels.length ? pixels.length / 4 : 0;
            var out = new Int32Array(maxIdx);
            var currRowIdx, maxRowIdx, colOrig, colOut, currLum;
            var idxRight, idxLeft, idxUp, idxDown, colRight, colLeft, colUp, colDown, lumRight, lumLeft, lumUp, lumDown;
            while (currIdx < maxIdx) {
                currRowIdx = currIdx;
                maxRowIdx = currIdx + canvas.width;
                while (currIdx < maxRowIdx) {
                    colOrig = colOut = Filters._getARGB(pixels, currIdx);
                    idxLeft = currIdx - 1;
                    idxRight = currIdx + 1;
                    idxUp = currIdx - canvas.width;
                    idxDown = currIdx + canvas.width;
                    if (idxLeft < currRowIdx) {
                        idxLeft = currIdx;
                    }
                    if (idxRight >= maxRowIdx) {
                        idxRight = currIdx;
                    }
                    if (idxUp < 0) {
                        idxUp = 0;
                    }
                    if (idxDown >= maxIdx) {
                        idxDown = currIdx;
                    }
                    colUp = Filters._getARGB(pixels, idxUp);
                    colLeft = Filters._getARGB(pixels, idxLeft);
                    colDown = Filters._getARGB(pixels, idxDown);
                    colRight = Filters._getARGB(pixels, idxRight);
                    currLum = 77 * (colOrig >> 16 & 255) + 151 * (colOrig >> 8 & 255) + 28 * (colOrig & 255);
                    lumLeft = 77 * (colLeft >> 16 & 255) + 151 * (colLeft >> 8 & 255) + 28 * (colLeft & 255);
                    lumRight = 77 * (colRight >> 16 & 255) + 151 * (colRight >> 8 & 255) + 28 * (colRight & 255);
                    lumUp = 77 * (colUp >> 16 & 255) + 151 * (colUp >> 8 & 255) + 28 * (colUp & 255);
                    lumDown = 77 * (colDown >> 16 & 255) + 151 * (colDown >> 8 & 255) + 28 * (colDown & 255);
                    if (lumLeft > currLum) {
                        colOut = colLeft;
                        currLum = lumLeft;
                    }
                    if (lumRight > currLum) {
                        colOut = colRight;
                        currLum = lumRight;
                    }
                    if (lumUp > currLum) {
                        colOut = colUp;
                        currLum = lumUp;
                    }
                    if (lumDown > currLum) {
                        colOut = colDown;
                        currLum = lumDown;
                    }
                    out[currIdx++] = colOut;
                }
            }
            Filters._setPixels(pixels, out);
        };
        Filters.erode = function (canvas) {
            var pixels = Filters._toPixels(canvas);
            var currIdx = 0;
            var maxIdx = pixels.length ? pixels.length / 4 : 0;
            var out = new Int32Array(maxIdx);
            var currRowIdx, maxRowIdx, colOrig, colOut, currLum;
            var idxRight, idxLeft, idxUp, idxDown, colRight, colLeft, colUp, colDown, lumRight, lumLeft, lumUp, lumDown;
            while (currIdx < maxIdx) {
                currRowIdx = currIdx;
                maxRowIdx = currIdx + canvas.width;
                while (currIdx < maxRowIdx) {
                    colOrig = colOut = Filters._getARGB(pixels, currIdx);
                    idxLeft = currIdx - 1;
                    idxRight = currIdx + 1;
                    idxUp = currIdx - canvas.width;
                    idxDown = currIdx + canvas.width;
                    if (idxLeft < currRowIdx) {
                        idxLeft = currIdx;
                    }
                    if (idxRight >= maxRowIdx) {
                        idxRight = currIdx;
                    }
                    if (idxUp < 0) {
                        idxUp = 0;
                    }
                    if (idxDown >= maxIdx) {
                        idxDown = currIdx;
                    }
                    colUp = Filters._getARGB(pixels, idxUp);
                    colLeft = Filters._getARGB(pixels, idxLeft);
                    colDown = Filters._getARGB(pixels, idxDown);
                    colRight = Filters._getARGB(pixels, idxRight);
                    currLum = 77 * (colOrig >> 16 & 255) + 151 * (colOrig >> 8 & 255) + 28 * (colOrig & 255);
                    lumLeft = 77 * (colLeft >> 16 & 255) + 151 * (colLeft >> 8 & 255) + 28 * (colLeft & 255);
                    lumRight = 77 * (colRight >> 16 & 255) + 151 * (colRight >> 8 & 255) + 28 * (colRight & 255);
                    lumUp = 77 * (colUp >> 16 & 255) + 151 * (colUp >> 8 & 255) + 28 * (colUp & 255);
                    lumDown = 77 * (colDown >> 16 & 255) + 151 * (colDown >> 8 & 255) + 28 * (colDown & 255);
                    if (lumLeft < currLum) {
                        colOut = colLeft;
                        currLum = lumLeft;
                    }
                    if (lumRight < currLum) {
                        colOut = colRight;
                        currLum = lumRight;
                    }
                    if (lumUp < currLum) {
                        colOut = colUp;
                        currLum = lumUp;
                    }
                    if (lumDown < currLum) {
                        colOut = colDown;
                        currLum = lumDown;
                    }
                    out[currIdx++] = colOut;
                }
            }
            Filters._setPixels(pixels, out);
        };
        return Filters;
    }({});
var image = function (require, core, canvas, constants, filters) {
        'use strict';
        var p5 = core;
        var canvas = canvas;
        var constants = constants;
        var Filters = filters;
        p5.prototype.createImage = function (width, height) {
            return new PImage(width, height, this);
        };
        p5.prototype.loadImage = function (path, callback) {
            var img = new Image();
            var pImg = new PImage(1, 1, this);
            img.onload = function () {
                pImg.width = pImg.canvas.width = img.width;
                pImg.height = pImg.canvas.height = img.height;
                pImg.canvas.getContext('2d').drawImage(img, 0, 0);
                if (typeof callback !== 'undefined') {
                    callback(pImg);
                }
            };
            img.crossOrigin = 'Anonymous';
            img.src = path;
            return pImg;
        };
        p5.prototype.image = function (image, x, y, width, height) {
            if (width === undefined) {
                width = image.width;
            }
            if (height === undefined) {
                height = image.height;
            }
            var vals = canvas.modeAdjust(x, y, width, height, this.settings.imageMode);
            this.curElement.context.drawImage(image.canvas, vals.x, vals.y, vals.w, vals.h);
        };
        p5.prototype.imageMode = function (m) {
            if (m === constants.CORNER || m === constants.CORNERS || m === constants.CENTER) {
                this.settings.imageMode = m;
            }
        };
        function PImage(width, height, pInst) {
            this.width = width;
            this.height = height;
            this.pInst = pInst;
            this.canvas = document.createElement('canvas');
            this.canvas.width = this.width;
            this.canvas.height = this.height;
            this.pixels = [];
        }
        PImage.prototype.loadPixels = function () {
            var x = 0;
            var y = 0;
            var w = this.width;
            var h = this.height;
            var imageData = this.canvas.getContext('2d').getImageData(x, y, w, h);
            var data = imageData.data;
            var pixels = [];
            for (var i = 0; i < data.length; i += 4) {
                pixels.push([
                    data[i],
                    data[i + 1],
                    data[i + 2],
                    data[i + 3]
                ]);
            }
            this.pixels = pixels;
        };
        PImage.prototype.updatePixels = function (x, y, w, h) {
            if (x === undefined && y === undefined && w === undefined && h === undefined) {
                x = 0;
                y = 0;
                w = this.width;
                h = this.height;
            }
            var imageData = this.canvas.getContext('2d').getImageData(x, y, w, h);
            var data = imageData.data;
            for (var i = 0; i < this.pixels.length; i += 1) {
                var j = i * 4;
                data[j] = this.pixels[i][0];
                data[j + 1] = this.pixels[i][1];
                data[j + 2] = this.pixels[i][2];
                data[j + 3] = this.pixels[i][3];
            }
            this.canvas.getContext('2d').putImageData(imageData, x, y, 0, 0, w, h);
        };
        PImage.prototype.get = function (x, y, w, h) {
            if (x === undefined && y === undefined && w === undefined && h === undefined) {
                x = 0;
                y = 0;
                w = this.width;
                h = this.height;
            } else if (w === undefined && h === undefined) {
                w = 1;
                h = 1;
            }
            if (x > this.width || y > this.height) {
                return undefined;
            }
            var imageData = this.canvas.getContext('2d').getImageData(x, y, w, h);
            var data = imageData.data;
            if (w === 1 && h === 1) {
                var pixels = [];
                for (var i = 0; i < data.length; i += 4) {
                    pixels.push(data[i], data[i + 1], data[i + 2], data[i + 3]);
                }
                return pixels;
            } else {
                w = Math.min(w, this.width);
                h = Math.min(h, this.height);
                var region = new PImage(w, h, this.pInst);
                region.canvas.getContext('2d').putImageData(imageData, 0, 0, 0, 0, w, h);
                return region;
            }
        };
        PImage.prototype.set = function (x, y, imgOrCol) {
            var idx = y * this.width + x;
            if (imgOrCol instanceof Array) {
                if (idx < this.pixels.length) {
                    this.pixels[idx] = imgOrCol;
                    this.updatePixels();
                }
            } else {
                this.canvas.getContext('2d').drawImage(imgOrCol.canvas, 0, 0);
                this.loadPixels();
            }
        };
        PImage.prototype.resize = function (width, height) {
            var tempCanvas = document.createElement('canvas');
            tempCanvas.width = width;
            tempCanvas.height = height;
            tempCanvas.getContext('2d').drawImage(this.canvas, 0, 0, this.canvas.width, this.canvas.height, 0, 0, tempCanvas.width, tempCanvas.width);
            this.canvas.width = this.width = width;
            this.canvas.height = this.height = height;
            this.canvas.getContext('2d').drawImage(tempCanvas, 0, 0, width, height, 0, 0, width, height);
            if (this.pixels.length > 0) {
                this.loadPixels();
            }
        };
        PImage.prototype.copy = function () {
            var srcImage, sx, sy, sw, sh, dx, dy, dw, dh;
            if (arguments.length === 9) {
                srcImage = arguments[0];
                sx = arguments[1];
                sy = arguments[2];
                sw = arguments[3];
                sh = arguments[4];
                dx = arguments[5];
                dy = arguments[6];
                dw = arguments[7];
                dh = arguments[8];
            } else if (arguments.length === 8) {
                sx = arguments[0];
                sy = arguments[1];
                sw = arguments[2];
                sh = arguments[3];
                dx = arguments[4];
                dy = arguments[5];
                dw = arguments[6];
                dh = arguments[7];
                srcImage = this;
            } else {
                throw new Error('Signature not supported');
            }
            this.canvas.getContext('2d').drawImage(srcImage.canvas, sx, sy, sw, sh, dx, dy, dw, dh);
        };
        PImage.prototype.mask = function (pImage) {
            if (pImage === undefined) {
                pImage = this;
            }
            var currBlend = this.canvas.getContext('2d').globalCompositeOperation;
            var copyArgs = [
                    pImage,
                    0,
                    0,
                    pImage.width,
                    pImage.height,
                    0,
                    0,
                    this.width,
                    this.height
                ];
            this.canvas.getContext('2d').globalCompositeOperation = 'destination-out';
            this.copy.apply(this, copyArgs);
            this.canvas.getContext('2d').globalCompositeOperation = currBlend;
        };
        PImage.prototype.filter = function (operation, value) {
            Filters.apply(this.canvas, Filters[operation.toLowerCase()], value);
        };
        PImage.prototype.blend = function () {
            var currBlend = this.canvas.getContext('2d').globalCompositeOperation;
            var blendMode = arguments[arguments.length - 1];
            var copyArgs = Array.prototype.slice.call(arguments, 0, arguments.length - 1);
            this.canvas.getContext('2d').globalCompositeOperation = blendMode;
            this.copy.apply(this, copyArgs);
            this.canvas.getContext('2d').globalCompositeOperation = currBlend;
        };
        PImage.prototype.save = function (extension) {
            var mimeType;
            switch (extension.toLowerCase()) {
            case 'png':
                mimeType = 'image/png';
                break;
            case 'jpeg':
                mimeType = 'image/jpeg';
                break;
            case 'jpg':
                mimeType = 'image/jpeg';
                break;
            default:
                mimeType = 'image/png';
                break;
            }
            if (mimeType !== undefined) {
                var downloadMime = 'image/octet-stream';
                var imageData = this.canvas.toDataURL(mimeType);
                imageData = imageData.replace(mimeType, downloadMime);
                window.location.href = imageData;
            }
        };
        return PImage;
    }({}, core, canvas, constants, filters);
var imageloading_displaying = function (require, core) {
        'use strict';
        var p5 = core;
        p5.prototype.blend = function () {
        };
        p5.prototype.copy = function () {
        };
        p5.prototype.filter = function () {
        };
        p5.prototype.get = function (x, y) {
            var width = this.width;
            var height = this.height;
            var pix = this.curElement.context.getImageData(0, 0, width, height).data;
            if (typeof x !== 'undefined' && typeof y !== 'undefined') {
                if (x >= 0 && x < width && y >= 0 && y < height) {
                    var offset = 4 * y * width + 4 * x;
                    var c = [
                            pix[offset],
                            pix[offset + 1],
                            pix[offset + 2],
                            pix[offset + 3]
                        ];
                    return c;
                } else {
                    return [
                        0,
                        0,
                        0,
                        255
                    ];
                }
            } else {
                return [
                    0,
                    0,
                    0,
                    255
                ];
            }
        };
        p5.prototype.loadPixels = function () {
            var width = this.width;
            var height = this.height;
            var a = this.curElement.context.getImageData(0, 0, width, height).data;
            var pixels = [];
            for (var i = 0; i < a.length; i += 4) {
                pixels.push([
                    a[i],
                    a[i + 1],
                    a[i + 2],
                    a[i + 3]
                ]);
            }
            this._setProperty('pixels', pixels);
        };
        p5.prototype.set = function () {
        };
        p5.prototype.updatePixels = function () {
        };
        return p5;
    }({}, core);
!function (name, context, definition) {
    if (typeof module != 'undefined' && module.exports)
        module.exports = definition();
    else if (typeof define == 'function' && define.amd)
        define('reqwest', definition);
    else
        context[name] = definition();
}('reqwest', this, function () {
    var win = window, doc = document, twoHundo = /^(20\d|1223)$/, byTag = 'getElementsByTagName', readyState = 'readyState', contentType = 'Content-Type', requestedWith = 'X-Requested-With', head = doc[byTag]('head')[0], uniqid = 0, callbackPrefix = 'reqwest_' + +new Date(), lastValue, xmlHttpRequest = 'XMLHttpRequest', xDomainRequest = 'XDomainRequest', noop = function () {
        }, isArray = typeof Array.isArray == 'function' ? Array.isArray : function (a) {
            return a instanceof Array;
        }, defaultHeaders = {
            'contentType': 'application/x-www-form-urlencoded',
            'requestedWith': xmlHttpRequest,
            'accept': {
                '*': 'text/javascript, text/html, application/xml, text/xml, */*',
                'xml': 'application/xml, text/xml',
                'html': 'text/html',
                'text': 'text/plain',
                'json': 'application/json, text/javascript',
                'js': 'application/javascript, text/javascript'
            }
        }, xhr = function (o) {
            if (o['crossOrigin'] === true) {
                var xhr = win[xmlHttpRequest] ? new XMLHttpRequest() : null;
                if (xhr && 'withCredentials' in xhr) {
                    return xhr;
                } else if (win[xDomainRequest]) {
                    return new XDomainRequest();
                } else {
                    throw new Error('Browser does not support cross-origin requests');
                }
            } else if (win[xmlHttpRequest]) {
                return new XMLHttpRequest();
            } else {
                return new ActiveXObject('Microsoft.XMLHTTP');
            }
        }, globalSetupOptions = {
            dataFilter: function (data) {
                return data;
            }
        };
    function handleReadyState(r, success, error) {
        return function () {
            if (r._aborted)
                return error(r.request);
            if (r.request && r.request[readyState] == 4) {
                r.request.onreadystatechange = noop;
                if (twoHundo.test(r.request.status))
                    success(r.request);
                else
                    error(r.request);
            }
        };
    }
    function setHeaders(http, o) {
        var headers = o['headers'] || {}, h;
        headers['Accept'] = headers['Accept'] || defaultHeaders['accept'][o['type']] || defaultHeaders['accept']['*'];
        if (!o['crossOrigin'] && !headers[requestedWith])
            headers[requestedWith] = defaultHeaders['requestedWith'];
        if (!headers[contentType])
            headers[contentType] = o['contentType'] || defaultHeaders['contentType'];
        for (h in headers)
            headers.hasOwnProperty(h) && 'setRequestHeader' in http && http.setRequestHeader(h, headers[h]);
    }
    function setCredentials(http, o) {
        if (typeof o['withCredentials'] !== 'undefined' && typeof http.withCredentials !== 'undefined') {
            http.withCredentials = !!o['withCredentials'];
        }
    }
    function generalCallback(data) {
        lastValue = data;
    }
    function urlappend(url, s) {
        return url + (/\?/.test(url) ? '&' : '?') + s;
    }
    function handleJsonp(o, fn, err, url) {
        var reqId = uniqid++, cbkey = o['jsonpCallback'] || 'callback', cbval = o['jsonpCallbackName'] || reqwest.getcallbackPrefix(reqId), cbreg = new RegExp('((^|\\?|&)' + cbkey + ')=([^&]+)'), match = url.match(cbreg), script = doc.createElement('script'), loaded = 0, isIE10 = navigator.userAgent.indexOf('MSIE 10.0') !== -1;
        if (match) {
            if (match[3] === '?') {
                url = url.replace(cbreg, '$1=' + cbval);
            } else {
                cbval = match[3];
            }
        } else {
            url = urlappend(url, cbkey + '=' + cbval);
        }
        win[cbval] = generalCallback;
        script.type = 'text/javascript';
        script.src = url;
        script.async = true;
        if (typeof script.onreadystatechange !== 'undefined' && !isIE10) {
            script.event = 'onclick';
            script.htmlFor = script.id = '_reqwest_' + reqId;
        }
        script.onload = script.onreadystatechange = function () {
            if (script[readyState] && script[readyState] !== 'complete' && script[readyState] !== 'loaded' || loaded) {
                return false;
            }
            script.onload = script.onreadystatechange = null;
            script.onclick && script.onclick();
            fn(lastValue);
            lastValue = undefined;
            head.removeChild(script);
            loaded = 1;
        };
        head.appendChild(script);
        return {
            abort: function () {
                script.onload = script.onreadystatechange = null;
                err({}, 'Request is aborted: timeout', {});
                lastValue = undefined;
                head.removeChild(script);
                loaded = 1;
            }
        };
    }
    function getRequest(fn, err) {
        var o = this.o, method = (o['method'] || 'GET').toUpperCase(), url = typeof o === 'string' ? o : o['url'], data = o['processData'] !== false && o['data'] && typeof o['data'] !== 'string' ? reqwest.toQueryString(o['data']) : o['data'] || null, http, sendWait = false;
        if ((o['type'] == 'jsonp' || method == 'GET') && data) {
            url = urlappend(url, data);
            data = null;
        }
        if (o['type'] == 'jsonp')
            return handleJsonp(o, fn, err, url);
        http = o.xhr && o.xhr(o) || xhr(o);
        http.open(method, url, o['async'] === false ? false : true);
        setHeaders(http, o);
        setCredentials(http, o);
        if (win[xDomainRequest] && http instanceof win[xDomainRequest]) {
            http.onload = fn;
            http.onerror = err;
            http.onprogress = function () {
            };
            sendWait = true;
        } else {
            http.onreadystatechange = handleReadyState(this, fn, err);
        }
        o['before'] && o['before'](http);
        if (sendWait) {
            setTimeout(function () {
                http.send(data);
            }, 200);
        } else {
            http.send(data);
        }
        return http;
    }
    function Reqwest(o, fn) {
        this.o = o;
        this.fn = fn;
        init.apply(this, arguments);
    }
    function setType(url) {
        var m = url.match(/\.(json|jsonp|html|xml)(\?|$)/);
        return m ? m[1] : 'js';
    }
    function init(o, fn) {
        this.url = typeof o == 'string' ? o : o['url'];
        this.timeout = null;
        this._fulfilled = false;
        this._successHandler = function () {
        };
        this._fulfillmentHandlers = [];
        this._errorHandlers = [];
        this._completeHandlers = [];
        this._erred = false;
        this._responseArgs = {};
        var self = this, type = o['type'] || setType(this.url);
        fn = fn || function () {
        };
        if (o['timeout']) {
            this.timeout = setTimeout(function () {
                self.abort();
            }, o['timeout']);
        }
        if (o['success']) {
            this._successHandler = function () {
                o['success'].apply(o, arguments);
            };
        }
        if (o['error']) {
            this._errorHandlers.push(function () {
                o['error'].apply(o, arguments);
            });
        }
        if (o['complete']) {
            this._completeHandlers.push(function () {
                o['complete'].apply(o, arguments);
            });
        }
        function complete(resp) {
            o['timeout'] && clearTimeout(self.timeout);
            self.timeout = null;
            while (self._completeHandlers.length > 0) {
                self._completeHandlers.shift()(resp);
            }
        }
        function success(resp) {
            resp = type !== 'jsonp' ? self.request : resp;
            var filteredResponse = globalSetupOptions.dataFilter(resp.responseText, type), r = filteredResponse;
            try {
                resp.responseText = r;
            } catch (e) {
            }
            if (r) {
                switch (type) {
                case 'json':
                    try {
                        resp = win.JSON ? win.JSON.parse(r) : eval('(' + r + ')');
                    } catch (err) {
                        return error(resp, 'Could not parse JSON in response', err);
                    }
                    break;
                case 'js':
                    resp = eval(r);
                    break;
                case 'html':
                    resp = r;
                    break;
                case 'xml':
                    resp = resp.responseXML && resp.responseXML.parseError && resp.responseXML.parseError.errorCode && resp.responseXML.parseError.reason ? null : resp.responseXML;
                    break;
                }
            }
            self._responseArgs.resp = resp;
            self._fulfilled = true;
            fn(resp);
            self._successHandler(resp);
            while (self._fulfillmentHandlers.length > 0) {
                resp = self._fulfillmentHandlers.shift()(resp);
            }
            complete(resp);
        }
        function error(resp, msg, t) {
            resp = self.request;
            self._responseArgs.resp = resp;
            self._responseArgs.msg = msg;
            self._responseArgs.t = t;
            self._erred = true;
            while (self._errorHandlers.length > 0) {
                self._errorHandlers.shift()(resp, msg, t);
            }
            complete(resp);
        }
        this.request = getRequest.call(this, success, error);
    }
    Reqwest.prototype = {
        abort: function () {
            this._aborted = true;
            this.request.abort();
        },
        retry: function () {
            init.call(this, this.o, this.fn);
        },
        then: function (success, fail) {
            success = success || function () {
            };
            fail = fail || function () {
            };
            if (this._fulfilled) {
                this._responseArgs.resp = success(this._responseArgs.resp);
            } else if (this._erred) {
                fail(this._responseArgs.resp, this._responseArgs.msg, this._responseArgs.t);
            } else {
                this._fulfillmentHandlers.push(success);
                this._errorHandlers.push(fail);
            }
            return this;
        },
        always: function (fn) {
            if (this._fulfilled || this._erred) {
                fn(this._responseArgs.resp);
            } else {
                this._completeHandlers.push(fn);
            }
            return this;
        },
        fail: function (fn) {
            if (this._erred) {
                fn(this._responseArgs.resp, this._responseArgs.msg, this._responseArgs.t);
            } else {
                this._errorHandlers.push(fn);
            }
            return this;
        }
    };
    function reqwest(o, fn) {
        return new Reqwest(o, fn);
    }
    function normalize(s) {
        return s ? s.replace(/\r?\n/g, '\r\n') : '';
    }
    function serial(el, cb) {
        var n = el.name, t = el.tagName.toLowerCase(), optCb = function (o) {
                if (o && !o['disabled'])
                    cb(n, normalize(o['attributes']['value'] && o['attributes']['value']['specified'] ? o['value'] : o['text']));
            }, ch, ra, val, i;
        if (el.disabled || !n)
            return;
        switch (t) {
        case 'input':
            if (!/reset|button|image|file/i.test(el.type)) {
                ch = /checkbox/i.test(el.type);
                ra = /radio/i.test(el.type);
                val = el.value;
                (!(ch || ra) || el.checked) && cb(n, normalize(ch && val === '' ? 'on' : val));
            }
            break;
        case 'textarea':
            cb(n, normalize(el.value));
            break;
        case 'select':
            if (el.type.toLowerCase() === 'select-one') {
                optCb(el.selectedIndex >= 0 ? el.options[el.selectedIndex] : null);
            } else {
                for (i = 0; el.length && i < el.length; i++) {
                    el.options[i].selected && optCb(el.options[i]);
                }
            }
            break;
        }
    }
    function eachFormElement() {
        var cb = this, e, i, serializeSubtags = function (e, tags) {
                var i, j, fa;
                for (i = 0; i < tags.length; i++) {
                    fa = e[byTag](tags[i]);
                    for (j = 0; j < fa.length; j++)
                        serial(fa[j], cb);
                }
            };
        for (i = 0; i < arguments.length; i++) {
            e = arguments[i];
            if (/input|select|textarea/i.test(e.tagName))
                serial(e, cb);
            serializeSubtags(e, [
                'input',
                'select',
                'textarea'
            ]);
        }
    }
    function serializeQueryString() {
        return reqwest.toQueryString(reqwest.serializeArray.apply(null, arguments));
    }
    function serializeHash() {
        var hash = {};
        eachFormElement.apply(function (name, value) {
            if (name in hash) {
                hash[name] && !isArray(hash[name]) && (hash[name] = [hash[name]]);
                hash[name].push(value);
            } else
                hash[name] = value;
        }, arguments);
        return hash;
    }
    reqwest.serializeArray = function () {
        var arr = [];
        eachFormElement.apply(function (name, value) {
            arr.push({
                name: name,
                value: value
            });
        }, arguments);
        return arr;
    };
    reqwest.serialize = function () {
        if (arguments.length === 0)
            return '';
        var opt, fn, args = Array.prototype.slice.call(arguments, 0);
        opt = args.pop();
        opt && opt.nodeType && args.push(opt) && (opt = null);
        opt && (opt = opt.type);
        if (opt == 'map')
            fn = serializeHash;
        else if (opt == 'array')
            fn = reqwest.serializeArray;
        else
            fn = serializeQueryString;
        return fn.apply(null, args);
    };
    reqwest.toQueryString = function (o, trad) {
        var prefix, i, traditional = trad || false, s = [], enc = encodeURIComponent, add = function (key, value) {
                value = 'function' === typeof value ? value() : value == null ? '' : value;
                s[s.length] = enc(key) + '=' + enc(value);
            };
        if (isArray(o)) {
            for (i = 0; o && i < o.length; i++)
                add(o[i]['name'], o[i]['value']);
        } else {
            for (prefix in o) {
                if (o.hasOwnProperty(prefix))
                    buildParams(prefix, o[prefix], traditional, add);
            }
        }
        return s.join('&').replace(/%20/g, '+');
    };
    function buildParams(prefix, obj, traditional, add) {
        var name, i, v, rbracket = /\[\]$/;
        if (isArray(obj)) {
            for (i = 0; obj && i < obj.length; i++) {
                v = obj[i];
                if (traditional || rbracket.test(prefix)) {
                    add(prefix, v);
                } else {
                    buildParams(prefix + '[' + (typeof v === 'object' ? i : '') + ']', v, traditional, add);
                }
            }
        } else if (obj && obj.toString() === '[object Object]') {
            for (name in obj) {
                buildParams(prefix + '[' + name + ']', obj[name], traditional, add);
            }
        } else {
            add(prefix, obj);
        }
    }
    reqwest.getcallbackPrefix = function () {
        return callbackPrefix;
    };
    reqwest.compat = function (o, fn) {
        if (o) {
            o['type'] && (o['method'] = o['type']) && delete o['type'];
            o['dataType'] && (o['type'] = o['dataType']);
            o['jsonpCallback'] && (o['jsonpCallbackName'] = o['jsonpCallback']) && delete o['jsonpCallback'];
            o['jsonp'] && (o['jsonpCallback'] = o['jsonp']);
        }
        return new Reqwest(o, fn);
    };
    reqwest.ajaxSetup = function (options) {
        options = options || {};
        for (var k in options) {
            globalSetupOptions[k] = options[k];
        }
    };
    return reqwest;
});
var inputfiles = function (require, core, reqwest) {
        'use strict';
        var p5 = core;
        var reqwest = reqwest;
        p5.prototype.createInput = function () {
        };
        p5.prototype.createReader = function () {
        };
        p5.prototype.loadBytes = function () {
        };
        p5.prototype.loadJSON = function (url, callback) {
            var self = [];
            reqwest(url, function (resp) {
                for (var k in resp) {
                    self[k] = resp[k];
                }
                callback(resp);
            });
            return self;
        };
        p5.prototype.loadStrings = function (path, callback) {
            var ret = [];
            var req = new XMLHttpRequest();
            req.open('GET', path, true);
            req.onreadystatechange = function () {
                if (req.readyState === 4 && (req.status === 200 || req.status === 0)) {
                    var arr = req.responseText.match(/[^\r\n]+/g);
                    for (var k in arr) {
                        ret[k] = arr[k];
                    }
                    if (typeof callback !== 'undefined') {
                        callback(ret);
                    }
                }
            };
            req.send(null);
            return ret;
        };
        p5.prototype.loadTable = function () {
        };
        p5.prototype.loadXML = function (path, callback) {
            var ret = [];
            var self = this;
            self.temp = [];
            reqwest(path, function (resp) {
                self.log(resp);
                self.temp = resp;
                ret[0] = resp;
                if (typeof callback !== 'undefined') {
                    callback(ret);
                }
            });
        };
        p5.prototype.open = function () {
        };
        p5.prototype.parseXML = function () {
        };
        p5.prototype.saveTable = function () {
        };
        p5.prototype.selectFolder = function () {
        };
        p5.prototype.selectInput = function () {
        };
        return p5;
    }({}, core, reqwest);
var inputkeyboard = function (require, core) {
        'use strict';
        var p5 = core;
        p5.prototype.isKeyPressed = p5.prototype.keyIsPressed = function () {
            return this.keyDown;
        };
        p5.prototype.onkeydown = function (e) {
            var keyPressed = this.keyPressed || window.keyPressed;
            this._setProperty('keyDown', true);
            this._setProperty('keyCode', e.keyCode);
            this._setProperty('key', String.fromCharCode(e.keyCode));
            if (typeof keyPressed === 'function') {
                keyPressed(e);
            }
        };
        p5.prototype.onkeyup = function (e) {
            var keyReleased = this.keyReleased || window.keyReleased;
            this._setProperty('keyDown', false);
            if (typeof keyReleased === 'function') {
                keyReleased(e);
            }
        };
        p5.prototype.onkeypress = function (e) {
            var keyTyped = this.keyTyped || window.keyTyped;
            if (typeof keyTyped === 'function') {
                keyTyped(e);
            }
        };
        return p5;
    }({}, core);
var inputtime_date = function (require, core) {
        'use strict';
        var p5 = core;
        p5.prototype.day = function () {
            return new Date().getDate();
        };
        p5.prototype.hour = function () {
            return new Date().getHours();
        };
        p5.prototype.minute = function () {
            return new Date().getMinutes();
        };
        p5.prototype.millis = function () {
            return new Date().getTime() - this.startTime;
        };
        p5.prototype.month = function () {
            return new Date().getMonth();
        };
        p5.prototype.second = function () {
            return new Date().getSeconds();
        };
        p5.prototype.year = function () {
            return new Date().getFullYear();
        };
        return p5;
    }({}, core);
var mathrandom = function (require, core) {
        'use strict';
        var p5 = core;
        var randConst = 100000;
        var seed = Math.ceil(Math.random() * randConst);
        p5.prototype.randomSeed = function (nseed) {
            seed = Math.ceil(Math.abs(nseed));
        };
        p5.prototype.random = function (min, max) {
            var tmp;
            var rand = Math.sin(seed++) * randConst;
            rand -= Math.floor(rand);
            if (arguments.length === 0) {
                return rand;
            } else if (arguments.length === 1) {
                return rand * min;
            } else {
                if (min > max) {
                    tmp = min;
                    min = max;
                    max = tmp;
                }
                return rand * (max - min) + min;
            }
        };
        return p5;
    }({}, core);
var mathnoise = function (require, core) {
        'use strict';
        var p5 = core;
        var PERLIN_YWRAPB = 4;
        var PERLIN_YWRAP = 1 << PERLIN_YWRAPB;
        var PERLIN_ZWRAPB = 8;
        var PERLIN_ZWRAP = 1 << PERLIN_ZWRAPB;
        var PERLIN_SIZE = 4095;
        var perlin_octaves = 4;
        var perlin_amp_falloff = 0.5;
        var SINCOS_PRECISION = 0.5;
        var SINCOS_LENGTH = Math.floor(360 / SINCOS_PRECISION);
        var sinLUT = new Array(SINCOS_LENGTH);
        var cosLUT = new Array(SINCOS_LENGTH);
        var DEG_TO_RAD = Math.PI / 180;
        for (var i = 0; i < SINCOS_LENGTH; i++) {
            sinLUT[i] = Math.sin(i * DEG_TO_RAD * SINCOS_PRECISION);
            cosLUT[i] = Math.cos(i * DEG_TO_RAD * SINCOS_PRECISION);
        }
        var perlin_PI = SINCOS_LENGTH;
        perlin_PI >>= 1;
        var perlin;
        p5.prototype.noise = function (x, y, z) {
            y = y || 0;
            z = z || 0;
            if (perlin == null) {
                perlin = new Array(PERLIN_SIZE + 1);
                for (var i = 0; i < PERLIN_SIZE + 1; i++) {
                    perlin[i] = Math.random();
                }
            }
            if (x < 0) {
                x = -x;
            }
            if (y < 0) {
                y = -y;
            }
            if (z < 0) {
                z = -z;
            }
            var xi = Math.floor(x), yi = Math.floor(y), zi = Math.floor(z);
            var xf = x - xi;
            var yf = y - yi;
            var zf = z - zi;
            var rxf, ryf;
            var r = 0;
            var ampl = 0.5;
            var n1, n2, n3;
            var noise_fsc = function (i) {
                return 0.5 * (1 - cosLUT[Math.floor(i * perlin_PI) % SINCOS_LENGTH]);
            };
            for (var o = 0; o < perlin_octaves; o++) {
                var of = xi + (yi << PERLIN_YWRAPB) + (zi << PERLIN_ZWRAPB);
                rxf = noise_fsc(xf);
                ryf = noise_fsc(yf);
                n1 = perlin[of & PERLIN_SIZE];
                n1 += rxf * (perlin[of + 1 & PERLIN_SIZE] - n1);
                n2 = perlin[of + PERLIN_YWRAP & PERLIN_SIZE];
                n2 += rxf * (perlin[of + PERLIN_YWRAP + 1 & PERLIN_SIZE] - n2);
                n1 += ryf * (n2 - n1);
                of += PERLIN_ZWRAP;
                n2 = perlin[of & PERLIN_SIZE];
                n2 += rxf * (perlin[of + 1 & PERLIN_SIZE] - n2);
                n3 = perlin[of + PERLIN_YWRAP & PERLIN_SIZE];
                n3 += rxf * (perlin[of + PERLIN_YWRAP + 1 & PERLIN_SIZE] - n3);
                n2 += ryf * (n3 - n2);
                n1 += noise_fsc(zf) * (n2 - n1);
                r += n1 * ampl;
                ampl *= perlin_amp_falloff;
                xi <<= 1;
                xf *= 2;
                yi <<= 1;
                yf *= 2;
                zi <<= 1;
                zf *= 2;
                if (xf >= 1) {
                    xi++;
                    xf--;
                }
                if (yf >= 1) {
                    yi++;
                    yf--;
                }
                if (zf >= 1) {
                    zi++;
                    zf--;
                }
            }
            return r;
        };
        p5.prototype.noiseDetail = function (lod, falloff) {
            if (lod > 0) {
                perlin_octaves = lod;
            }
            if (falloff > 0) {
                perlin_amp_falloff = falloff;
            }
        };
        p5.prototype.noiseSeed = function (seed) {
        };
        return p5;
    }({}, core);
var polargeometry = function (require) {
        return {
            degreesToRadians: function (x) {
                return 2 * Math.PI * x / 360;
            },
            radiansToDegrees: function (x) {
                return 360 * x / (2 * Math.PI);
            }
        };
    }({});
var mathtrigonometry = function (require, core, polargeometry, constants) {
        'use strict';
        var p5 = core;
        var polarGeometry = polargeometry;
        var constants = constants;
        p5.prototype.acos = Math.acos;
        p5.prototype.asin = Math.asin;
        p5.prototype.atan = Math.atan;
        p5.prototype.atan2 = Math.atan2;
        p5.prototype.cos = function (x) {
            return Math.cos(this.radians(x));
        };
        p5.prototype.degrees = function (angle) {
            return this.settings.angleMode === constants.DEGREES ? angle : polarGeometry.radiansToDegrees(angle);
        };
        p5.prototype.radians = function (angle) {
            return this.settings.angleMode === constants.RADIANS ? angle : polarGeometry.degreesToRadians(angle);
        };
        p5.prototype.sin = function (x) {
            return Math.sin(this.radians(x));
        };
        p5.prototype.tan = function (x) {
            return Math.tan(this.radians(x));
        };
        p5.prototype.angleMode = function (mode) {
            if (mode === constants.DEGREES || mode === constants.RADIANS) {
                this.settings.angleMode = mode;
            }
        };
        return p5;
    }({}, core, polargeometry, constants);
var outputfiles = function (require, core) {
        'use strict';
        var p5 = core;
        p5.prototype.beginRaw = function () {
        };
        p5.prototype.beginRecord = function () {
        };
        p5.prototype.createOutput = function () {
        };
        p5.prototype.createWriter = function (name) {
            if (this.pWriters.indexOf(name) === -1) {
                this.pWriters.name = new this.PrintWriter(name);
            }
        };
        p5.prototype.endRaw = function () {
        };
        p5.prototype.endRecord = function () {
        };
        p5.prototype.escape = function (content) {
            return content;
        };
        p5.prototype.PrintWriter = function (name) {
            this.name = name;
            this.content = '';
            this.print = function (data) {
                this.content += data;
            };
            this.println = function (data) {
                this.content += data + '\n';
            };
            this.flush = function () {
                this.content = '';
            };
            this.close = function () {
                this.writeFile(this.content);
            };
        };
        p5.prototype.saveBytes = function () {
        };
        p5.prototype.saveJSONArray = function () {
        };
        p5.prototype.saveJSONObject = function () {
        };
        p5.prototype.saveStream = function () {
        };
        p5.prototype.saveStrings = function (list) {
            this.writeFile(list.join('\n'));
        };
        p5.prototype.saveXML = function () {
        };
        p5.prototype.selectOutput = function () {
        };
        p5.prototype.writeFile = function (content) {
            this.open('data:text/json;charset=utf-8,' + this.escape(content), 'download');
        };
        return p5;
    }({}, core);
var outputimage = function (require, core) {
        'use strict';
        var p5 = core;
        p5.prototype.save = function () {
            this.open(this.curElement.elt.toDataURL('image/png'));
        };
        return p5;
    }({}, core);
var log = function (require, core) {
        'use strict';
        var p5 = core;
        p5.prototype.log = function () {
            if (window.console && console.log) {
                console.log.apply(console, arguments);
            }
        };
        return p5;
    }({}, core);
var outputtext_area = function (require, core, log) {
        'use strict';
        var p5 = core;
        p5.prototype.print = p5.prototype.log;
        p5.prototype.println = p5.prototype.log;
        return p5;
    }({}, core, log);
var shape2d_primitives = function (require, core, canvas, constants) {
        'use strict';
        var p5 = core;
        var canvas = canvas;
        var constants = constants;
        p5.prototype.arc = function (a, b, c, d, start, stop, mode) {
            var vals = canvas.arcModeAdjust(a, b, c, d, this.settings.ellipseMode);
            var radius = vals.h > vals.w ? vals.h / 2 : vals.w / 2, xScale = vals.h > vals.w ? vals.w / vals.h : 1, yScale = vals.h > vals.w ? 1 : vals.h / vals.w;
            this.curElement.context.scale(xScale, yScale);
            this.curElement.context.beginPath();
            this.curElement.context.arc(vals.x, vals.y, radius, start, stop);
            this.curElement.context.stroke();
            if (mode === constants.CHORD || mode === constants.OPEN) {
                this.curElement.context.closePath();
            } else if (mode === constants.PIE || mode === undefined) {
                this.curElement.context.lineTo(vals.x, vals.y);
                this.curElement.context.closePath();
            }
            this.curElement.context.fill();
            if (mode !== constants.OPEN && mode !== undefined) {
                this.curElement.context.stroke();
            }
            return this;
        };
        p5.prototype.ellipse = function (a, b, c, d) {
            var vals = canvas.modeAdjust(a, b, c, d, this.settings.ellipseMode);
            var kappa = 0.5522848, ox = vals.w / 2 * kappa, oy = vals.h / 2 * kappa, xe = vals.x + vals.w, ye = vals.y + vals.h, xm = vals.x + vals.w / 2, ym = vals.y + vals.h / 2;
            this.curElement.context.beginPath();
            this.curElement.context.moveTo(vals.x, ym);
            this.curElement.context.bezierCurveTo(vals.x, ym - oy, xm - ox, vals.y, xm, vals.y);
            this.curElement.context.bezierCurveTo(xm + ox, vals.y, xe, ym - oy, xe, ym);
            this.curElement.context.bezierCurveTo(xe, ym + oy, xm + ox, ye, xm, ye);
            this.curElement.context.bezierCurveTo(xm - ox, ye, vals.x, ym + oy, vals.x, ym);
            this.curElement.context.closePath();
            this.curElement.context.fill();
            this.curElement.context.stroke();
            return this;
        };
        p5.prototype.line = function (x1, y1, x2, y2) {
            if (this.curElement.context.strokeStyle === 'rgba(0,0,0,0)') {
                return;
            }
            this.curElement.context.beginPath();
            this.curElement.context.moveTo(x1, y1);
            this.curElement.context.lineTo(x2, y2);
            this.curElement.context.stroke();
            return this;
        };
        p5.prototype.point = function (x, y) {
            var s = this.curElement.context.strokeStyle;
            var f = this.curElement.context.fillStyle;
            if (s === 'rgba(0,0,0,0)') {
                return;
            }
            x = Math.round(x);
            y = Math.round(y);
            this.curElement.context.fillStyle = s;
            if (this.curElement.context.lineWidth > 1) {
                this.curElement.context.beginPath();
                this.curElement.context.arc(x, y, this.curElement.context.lineWidth / 2, 0, constants.TWO_PI, false);
                this.curElement.context.fill();
            } else {
                this.curElement.context.fillRect(x, y, 1, 1);
            }
            this.curElement.context.fillStyle = f;
            return this;
        };
        p5.prototype.quad = function (x1, y1, x2, y2, x3, y3, x4, y4) {
            this.curElement.context.beginPath();
            this.curElement.context.moveTo(x1, y1);
            this.curElement.context.lineTo(x2, y2);
            this.curElement.context.lineTo(x3, y3);
            this.curElement.context.lineTo(x4, y4);
            this.curElement.context.closePath();
            this.curElement.context.fill();
            this.curElement.context.stroke();
            return this;
        };
        p5.prototype.rect = function (a, b, c, d) {
            var vals = canvas.modeAdjust(a, b, c, d, this.settings.rectMode);
            this.curElement.context.beginPath();
            this.curElement.context.rect(vals.x, vals.y, vals.w, vals.h);
            this.curElement.context.fill();
            this.curElement.context.stroke();
            return this;
        };
        p5.prototype.triangle = function (x1, y1, x2, y2, x3, y3) {
            this.curElement.context.beginPath();
            this.curElement.context.moveTo(x1, y1);
            this.curElement.context.lineTo(x2, y2);
            this.curElement.context.lineTo(x3, y3);
            this.curElement.context.closePath();
            this.curElement.context.fill();
            this.curElement.context.stroke();
            return this;
        };
        return p5;
    }({}, core, canvas, constants);
var shapeattributes = function (require, core, constants) {
        'use strict';
        var p5 = core;
        var constants = constants;
        p5.prototype.ellipseMode = function (m) {
            if (m === constants.CORNER || m === constants.CORNERS || m === constants.RADIUS || m === constants.CENTER) {
                this.settings.ellipseMode = m;
            }
            return this;
        };
        p5.prototype.noSmooth = function () {
            this.curElement.context.mozImageSmoothingEnabled = false;
            this.curElement.context.webkitImageSmoothingEnabled = false;
            return this;
        };
        p5.prototype.rectMode = function (m) {
            if (m === constants.CORNER || m === constants.CORNERS || m === constants.RADIUS || m === constants.CENTER) {
                this.settings.rectMode = m;
            }
            return this;
        };
        p5.prototype.smooth = function () {
            this.curElement.context.mozImageSmoothingEnabled = true;
            this.curElement.context.webkitImageSmoothingEnabled = true;
            return this;
        };
        p5.prototype.strokeCap = function (cap) {
            if (cap === constants.ROUND || cap === constants.SQUARE || cap === constants.PROJECT) {
                this.curElement.context.lineCap = cap;
            }
            return this;
        };
        p5.prototype.strokeJoin = function (join) {
            if (join === constants.ROUND || join === constants.BEVEL || join === constants.MITER) {
                this.curElement.context.lineJoin = join;
            }
            return this;
        };
        p5.prototype.strokeWeight = function (w) {
            if (typeof w === 'undefined' || w === 0) {
                this.curElement.context.lineWidth = 0.0001;
            } else {
                this.curElement.context.lineWidth = w;
            }
            return this;
        };
        return p5;
    }({}, core, constants);
var shapecurves = function (require, core) {
        'use strict';
        var p5 = core;
        p5.prototype.bezier = function (x1, y1, x2, y2, x3, y3, x4, y4) {
            this.curElement.context.beginPath();
            this.curElement.context.moveTo(x1, y1);
            this.curElement.context.bezierCurveTo(x2, y2, x3, y3, x4, y4);
            this.curElement.context.stroke();
            return this;
        };
        p5.prototype.bezierDetail = function () {
        };
        p5.prototype.bezierPoint = function () {
        };
        p5.prototype.bezierTangent = function () {
        };
        p5.prototype.curve = function (x1, y1, x2, y2, x3, y3, x4, y4) {
            this.curElement.context.moveTo(x1, y1);
            this.curElement.context.beginPath();
            for (var i = 0; i <= this._curveDetail; i++) {
                var t = parseFloat(i / this._curveDetail);
                var x = p5.prototype.curvePoint(x1, x2, x3, x4, t);
                var y = p5.prototype.curvePoint(y1, y2, y3, y4, t);
                this.curElement.context.lineTo(x, y);
            }
            this.curElement.context.stroke();
            this.curElement.context.closePath();
            return this;
        };
        p5.prototype.curveDetail = function (d) {
            this._setProperty('_curveDetail', d);
            return this;
        };
        p5.prototype.curvePoint = function (a, b, c, d, t) {
            var t3 = t * t * t, t2 = t * t, f1 = -0.5 * t3 + t2 - 0.5 * t, f2 = 1.5 * t3 - 2.5 * t2 + 1, f3 = -1.5 * t3 + 2 * t2 + 0.5 * t, f4 = 0.5 * t3 - 0.5 * t2;
            return a * f1 + b * f2 + c * f3 + d * f4;
        };
        p5.prototype.curveTangent = function (a, b, c, d, t) {
            var t2 = t * t, f1 = -3 * t2 / 2 + 2 * t - 0.5, f2 = 9 * t2 / 2 - 5 * t, f3 = -9 * t2 / 2 + 4 * t + 0.5, f4 = 3 * t2 / 2 - t;
            return a * f1 + b * f2 + c * f3 + d * f4;
        };
        p5.prototype.curveTightness = function () {
        };
        return p5;
    }({}, core);
var shapevertex = function (require, core, constants) {
        'use strict';
        var p5 = core;
        var constants = constants;
        p5.prototype.beginContour = function () {
        };
        p5.prototype.beginShape = function (kind) {
            if (kind === constants.POINTS || kind === constants.LINES || kind === constants.TRIANGLES || kind === constants.TRIANGLE_FAN || kind === constants.TRIANGLE_STRIP || kind === constants.QUADS || kind === constants.QUAD_STRIP) {
                this.shapeKind = kind;
            } else {
                this.shapeKind = null;
            }
            this.shapeInited = true;
            this.curElement.context.beginPath();
            return this;
        };
        p5.prototype.bezierVertex = function (x1, y1, x2, y2, x3, y3) {
            this.curElement.context.bezierCurveTo(x1, y1, x2, y2, x3, y3);
            return this;
        };
        p5.prototype.curveVertex = function () {
        };
        p5.prototype.endContour = function () {
        };
        p5.prototype.endShape = function (mode) {
            if (mode === constants.CLOSE) {
                this.curElement.context.closePath();
                this.curElement.context.fill();
            }
            this.curElement.context.stroke();
            return this;
        };
        p5.prototype.quadraticVertex = function (cx, cy, x3, y3) {
            this.curElement.context.quadraticCurveTo(cx, cy, x3, y3);
            return this;
        };
        p5.prototype.vertex = function (x, y) {
            if (this.shapeInited) {
                this.curElement.context.moveTo(x, y);
            } else {
                this.curElement.context.lineTo(x, y);
            }
            this.shapeInited = false;
            return this;
        };
        return p5;
    }({}, core, constants);
var structure = function (require, core) {
        'use strict';
        var p5 = core;
        p5.prototype.exit = function () {
            throw 'Not implemented';
        };
        p5.prototype.noLoop = function () {
            this.settings.loop = false;
        };
        p5.prototype.loop = function () {
            this.settings.loop = true;
        };
        p5.prototype.pushStyle = function () {
            this.styles.push({
                fillStyle: this.curElement.context.fillStyle,
                strokeStyle: this.curElement.context.strokeStyle,
                lineWidth: this.curElement.context.lineWidth,
                lineCap: this.curElement.context.lineCap,
                lineJoin: this.curElement.context.lineJoin,
                imageMode: this.settings.imageMode,
                rectMode: this.settings.rectMode,
                ellipseMode: this.settings.ellipseMode,
                colorMode: this.settings.colorMode,
                textAlign: this.curElement.context.textAlign,
                textFont: this.settings.textFont,
                textLeading: this.settings.textLeading,
                textSize: this.settings.textSize,
                textStyle: this.settings.textStyle
            });
        };
        p5.prototype.popStyle = function () {
            var lastS = this.styles.pop();
            this.curElement.context.fillStyle = lastS.fillStyle;
            this.curElement.context.strokeStyle = lastS.strokeStyle;
            this.curElement.context.lineWidth = lastS.lineWidth;
            this.curElement.context.lineCap = lastS.lineCap;
            this.curElement.context.lineJoin = lastS.lineJoin;
            this.settings.imageMode = lastS.imageMode;
            this.settings.rectMode = lastS.rectMode;
            this.settings.ellipseMode = lastS.ellipseMode;
            this.settings.colorMode = lastS.colorMode;
            this.curElement.context.textAlign = lastS.textAlign;
            this.settings.textFont = lastS.textFont;
            this.settings.textLeading = lastS.textLeading;
            this.settings.textSize = lastS.textSize;
            this.settings.textStyle = lastS.textStyle;
        };
        p5.prototype.redraw = function () {
            throw 'Not implemented';
        };
        p5.prototype.size = function () {
            throw 'Not implemented';
        };
        return p5;
    }({}, core);
var linearalgebra = function (require) {
        return {
            pMultiplyMatrix: function (m1, m2) {
                var result = [];
                var m1Length = m1.length;
                var m2Length = m2.length;
                var m10Length = m1[0].length;
                for (var j = 0; j < m2Length; j++) {
                    result[j] = [];
                    for (var k = 0; k < m10Length; k++) {
                        var sum = 0;
                        for (var i = 0; i < m1Length; i++) {
                            sum += m1[i][k] * m2[j][i];
                        }
                        result[j].push(sum);
                    }
                }
                return result;
            }
        };
    }({});
var transform = function (require, core, linearalgebra, log) {
        'use strict';
        var p5 = core;
        var linearAlgebra = linearalgebra;
        p5.prototype.applyMatrix = function (n00, n01, n02, n10, n11, n12) {
            this.curElement.context.transform(n00, n01, n02, n10, n11, n12);
            var m = this.matrices[this.matrices.length - 1];
            m = linearAlgebra.pMultiplyMatrix(m, [
                n00,
                n01,
                n02,
                n10,
                n11,
                n12
            ]);
            return this;
        };
        p5.prototype.popMatrix = function () {
            this.curElement.context.restore();
            this.matrices.pop();
            return this;
        };
        p5.prototype.printMatrix = function () {
            this.log(this.matrices[this.matrices.length - 1]);
            return this;
        };
        p5.prototype.pushMatrix = function () {
            this.curElement.context.save();
            this.matrices.push([
                1,
                0,
                0,
                1,
                0,
                0
            ]);
            return this;
        };
        p5.prototype.resetMatrix = function () {
            this.curElement.context.setTransform();
            this.matrices[this.matrices.length - 1] = [
                1,
                0,
                0,
                1,
                0,
                0
            ];
            return this;
        };
        p5.prototype.rotate = function (r) {
            r = this.radians(r);
            this.curElement.context.rotate(r);
            var m = this.matrices[this.matrices.length - 1];
            var c = Math.cos(r);
            var s = Math.sin(r);
            var m11 = m[0] * c + m[2] * s;
            var m12 = m[1] * c + m[3] * s;
            var m21 = m[0] * -s + m[2] * c;
            var m22 = m[1] * -s + m[3] * c;
            m[0] = m11;
            m[1] = m12;
            m[2] = m21;
            m[3] = m22;
            return this;
        };
        p5.prototype.rotateX = function () {
        };
        p5.prototype.rotateY = function () {
        };
        p5.prototype.rotateZ = function () {
        };
        p5.prototype.scale = function () {
            var x = 1, y = 1;
            if (arguments.length === 1) {
                x = y = arguments[0];
            } else {
                x = arguments[0];
                y = arguments[1];
            }
            this.curElement.context.scale(x, y);
            var m = this.matrices[this.matrices.length - 1];
            m[0] *= x;
            m[1] *= x;
            m[2] *= y;
            m[3] *= y;
            return this;
        };
        p5.prototype.shearX = function (angle) {
            this.curElement.context.transform(1, 0, this.tan(angle), 1, 0, 0);
            var m = this.matrices[this.matrices.length - 1];
            m = linearAlgebra.pMultiplyMatrix(m, [
                1,
                0,
                this.tan(angle),
                1,
                0,
                0
            ]);
            return this;
        };
        p5.prototype.shearY = function (angle) {
            this.curElement.context.transform(1, this.tan(angle), 0, 1, 0, 0);
            var m = this.matrices[this.matrices.length - 1];
            m = linearAlgebra.pMultiplyMatrix(m, [
                1,
                this.tan(angle),
                0,
                1,
                0,
                0
            ]);
            return this;
        };
        p5.prototype.translate = function (x, y) {
            this.curElement.context.translate(x, y);
            var m = this.matrices[this.matrices.length - 1];
            m[4] += m[0] * x + m[2] * y;
            m[5] += m[1] * x + m[3] * y;
            return this;
        };
        return p5;
    }({}, core, linearalgebra, log);
var typographyattributes = function (require, core, constants) {
        'use strict';
        var p5 = core;
        var constants = constants;
        p5.prototype.textAlign = function (a) {
            if (a === constants.LEFT || a === constants.RIGHT || a === constants.CENTER) {
                this.curElement.context.textAlign = a;
            }
        };
        p5.prototype.textFont = function (str) {
            this._setProperty('_textFont', str);
        };
        p5.prototype.textHeight = function (s) {
            return this.curElement.context.measureText(s).height;
        };
        p5.prototype.textLeading = function (l) {
            this._setProperty('_textLeading', l);
        };
        p5.prototype.textSize = function (s) {
            this._setProperty('_textSize', s);
        };
        p5.prototype.textStyle = function (s) {
            if (s === constants.NORMAL || s === constants.ITALIC || s === constants.BOLD) {
                this._setProperty('_textStyle', s);
            }
        };
        p5.prototype.textWidth = function (s) {
            return this.curElement.context.measureText(s).width;
        };
        return p5;
    }({}, core, constants);
var typographyloading_displaying = function (require, core) {
        'use strict';
        var p5 = core;
        p5.prototype.text = function () {
            this.curElement.context.font = this._textStyle + ' ' + this._textSize + 'px ' + this._textFont;
            if (arguments.length === 3) {
                this.curElement.context.fillText(arguments[0], arguments[1], arguments[2]);
                this.curElement.context.strokeText(arguments[0], arguments[1], arguments[2]);
            } else if (arguments.length === 5) {
                var words = arguments[0].split(' ');
                var line = '';
                var vals = this.modeAdjust(arguments[1], arguments[2], arguments[3], arguments[4], this.rectMode);
                vals.y += this.textLeading;
                for (var n = 0; n < words.length; n++) {
                    var testLine = line + words[n] + ' ';
                    var metrics = this.curElement.context.measureText(testLine);
                    var testWidth = metrics.width;
                    if (vals.y > vals.h) {
                        break;
                    } else if (testWidth > vals.w && n > 0) {
                        this.curElement.context.fillText(line, vals.x, vals.y);
                        this.curElement.context.strokeText(line, vals.x, vals.y);
                        line = words[n] + ' ';
                        vals.y += this.textLeading;
                    } else {
                        line = testLine;
                    }
                }
                if (vals.y <= vals.h) {
                    this.curElement.context.fillText(line, vals.x, vals.y);
                    this.curElement.context.strokeText(line, vals.x, vals.y);
                }
            }
        };
        return p5;
    }({}, core);
var src_p5 = function (require, core, mathpvector, colorcreating_reading, colorsetting, dataarray_functions, datastring_functions, dommanipulate, dompelement, environment, image, imageloading_displaying, inputfiles, inputkeyboard, inputmouse, inputtime_date, inputtouch, mathcalculation, mathrandom, mathnoise, mathtrigonometry, outputfiles, outputimage, outputtext_area, shape2d_primitives, shapeattributes, shapecurves, shapevertex, structure, transform, typographyattributes, typographyloading_displaying) {
        'use strict';
        var p5 = core;
        var PVector = mathpvector;
        if (document.readyState === 'complete') {
            p5._init();
        } else {
            window.addEventListener('load', p5._init, false);
        }
        window.p5 = p5;
        window.PVector = PVector;
        return p5;
    }({}, core, mathpvector, colorcreating_reading, colorsetting, dataarray_functions, datastring_functions, dommanipulate, dompelement, environment, image, imageloading_displaying, inputfiles, inputkeyboard, inputmouse, inputtime_date, inputtouch, mathcalculation, mathrandom, mathnoise, mathtrigonometry, outputfiles, outputimage, outputtext_area, shape2d_primitives, shapeattributes, shapecurves, shapevertex, structure, transform, typographyattributes, typographyloading_displaying);}());<|MERGE_RESOLUTION|>--- conflicted
+++ resolved
@@ -738,21 +738,12 @@
         p5.prototype.updateMouseCoords = function (e) {
             this._setProperty('pmouseX', this.mouseX);
             this._setProperty('pmouseY', this.mouseY);
-<<<<<<< HEAD
             this._setProperty('mouseX', Math.max(e.pageX - this.curElement.x, 0));
             this._setProperty('mouseY', Math.max(e.pageY - this.curElement.y, 0));
             this._setProperty('pwinMouseX', this.winMouseX);
             this._setProperty('pwinMouseY', this.winMouseY);
             this._setProperty('winMouseX', e.pageX);
             this._setProperty('winMouseY', e.pageY);
-=======
-            this._setProperty('mouseX', e.offsetX || e.layerX);
-            this._setProperty('mouseY', e.offsetY || e.layerY);
-            this._setProperty('pwindowMouseX', this.windowMouseX);
-            this._setProperty('pwindowMouseY', this.windowMouseY);
-            this._setProperty('windowMouseX', e.pageX);
-            this._setProperty('windowMouseY', e.pageY);
->>>>>>> eace76ba
         };
         p5.prototype.setMouseButton = function (e) {
             if (e.button === 1) {

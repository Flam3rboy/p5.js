--- conflicted
+++ resolved
@@ -37,19 +37,11 @@
    */
   p5.prototype.createCanvas = function(w, h, renderer, isDefault) {
     var c = document.getElementById('defaultCanvas');
-    if(c){ //if defaultCanvas already exists
-      c.parentNode.removeChild(c); //replace the existing defaultCanvas
+    if (isDefault) {
       c = document.createElement('canvas');
       c.id = 'defaultCanvas';
-    }
-    else {
-      c = document.createElement('canvas');
-      c.id = 'defaultCanvas';
-<<<<<<< HEAD
-=======
     } else { // resize the default canvas if new one is created
       c = this.canvas;
->>>>>>> 5d7a5032
     }
 
     // set to invisible if still in setup (to prevent flashing with manipulate)
@@ -63,27 +55,20 @@
     } else {
       document.body.appendChild(c);
     }
-
-<<<<<<< HEAD
-    var pg;
-    if (renderer === constants.P2D || typeof renderer === 'undefined') {
-      pg = new p5.Graphics2D(c, this);
-    } else if (renderer === constants.WEBGL) {
-      pg = new p5.Graphics3D(c, this);
-    }
-
-    if (isDefault) {
-      // store in elements array
-      this._elements.push(pg);
-=======
-    if (!this._defaultGraphics) {
-      this._defaultGraphics = new p5.Graphics(c, this, true);
-      this._elements.push(this._defaultGraphics);
+    if (!this._graphics) {
+  
+      if (renderer === constants.P2D || typeof renderer === 'undefined') {
+        this._graphics = new p5.Graphics2D(c, this, true);
+      } else if (renderer === constants.WEBGL) {
+        this._graphics = new p5.Graphics3D(c, this, true);
+      }
+
+      this._elements.push(this._graphics);
     }
     
-    this._defaultGraphics.resize(w, h);
-    this._defaultGraphics._applyDefaults();
-    return this._defaultGraphics;
+    this._graphics.resize(w, h);
+    this._graphics._applyDefaults();
+    return this._graphics;
   };
 
   /**
@@ -108,11 +93,10 @@
    * </code></div>
    */
   p5.prototype.resizeCanvas = function (w, h) {
-    if (this._defaultGraphics) {
-      this._defaultGraphics.resize(w, h);
-      this._defaultGraphics._applyDefaults();
+    if (this._graphics) {
+      this._graphics.resize(w, h);
+      this._graphics._applyDefaults();
       this.redraw();
->>>>>>> 5d7a5032
     }
   };
 

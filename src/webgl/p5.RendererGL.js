--- conflicted
+++ resolved
@@ -128,13 +128,10 @@
   this.textures = [];
   this.textureImage = undefined;
   this.textureMode = constants.IMAGE;
-<<<<<<< HEAD
   // default wrap settings
   this.textureWrapX = constants.CLAMP;
   this.textureWrapY = constants.CLAMP;
-=======
   this._tex = null;
->>>>>>> c27e42c6
   this._curveTightness = 6;
 
   // lookUpTable for coefficients needed to be calculated for bezierVertex, same are used for curveVertex

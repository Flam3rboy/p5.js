//Retained Mode. The default mode for rendering 3D primitives
//in WEBGL.
'use strict';

var p5 = require('../core/core');

var hashCount = 0;
/**
 * _initBufferDefaults
 * @description initializes buffer defaults. runs each time a new geometry is
 * registered
 * @param  {String} gId  key of the geometry object
 */
p5.RendererGL.prototype._initBufferDefaults = function(gId) {
  //@TODO remove this limit on hashes in gHash
  hashCount ++;
  if(hashCount > 1000){
    var key = Object.keys(this.gHash)[0];
    delete this.gHash[key];
    hashCount --;
  }
  var gl = this.GL;
  //create a new entry in our gHash
  this.gHash[gId] = {};
  this.gHash[gId].vertexBuffer = gl.createBuffer();
  this.gHash[gId].normalBuffer = gl.createBuffer();
  this.gHash[gId].lineNormalBuffer = gl.createBuffer();
  this.gHash[gId].uvBuffer = gl.createBuffer();
  this.gHash[gId].indexBuffer = gl.createBuffer();
  this.gHash[gId].lineVertexBuffer = gl.createBuffer();
};

/**
 * createBuffers description
 * @param  {String} gId    key of the geometry object
 * @param  {p5.Geometry}  obj contains geometry data
 */
p5.RendererGL.prototype.createBuffers = function(gId, obj) {
  var gl = this.GL;
  this._setDefaultCamera();
  //initialize the gl buffers for our geom groups
  this._initBufferDefaults(gId);

  this.gHash[gId].numberOfItems = obj.faces.length * 3;
  this.gHash[gId].lineVertexCount = obj.lineVertices.length;

  if (this.curFillShader === this._getImmediateModeShader()) {
    // there are different immediate mode and retain mode color shaders.
    // if we're using the immediate mode one, we need to switch to
    // one that works for retain mode.
    this.setFillShader(this._getColorShader());
  }
  this._bindBuffer(this.gHash[gId].lineVertexBuffer, gl.ARRAY_BUFFER,
    this._flatten(obj.lineVertices), Float32Array, gl.STATIC_DRAW);
  this.curStrokeShader.enableAttrib(
    this.curStrokeShader.attributes.aPosition.location,
    3, gl.FLOAT, false, 0, 0);
  this._bindBuffer(this.gHash[gId].lineNormalBuffer, gl.ARRAY_BUFFER,
    this._flatten(obj.lineNormals), Float32Array, gl.STATIC_DRAW);
  this.curStrokeShader.enableAttrib(
    this.curStrokeShader.attributes.aDirection.location,
    4, gl.FLOAT, false, 0, 0);
  // allocate space for vertex positions
  this._bindBuffer(this.gHash[gId].vertexBuffer, gl.ARRAY_BUFFER,
    this._vToNArray(obj.vertices), Float32Array, gl.STATIC_DRAW);
  this.curFillShader.enableAttrib(this.curFillShader.attributes.aPosition.location,
    3, gl.FLOAT, false, 0, 0);
  // allocate space for faces
  this._bindBuffer( this.gHash[gId].indexBuffer, gl.ELEMENT_ARRAY_BUFFER,
    this._flatten(obj.faces), Uint16Array, gl.STATIC_DRAW);
  // allocate space for normals
  this._bindBuffer(this.gHash[gId].normalBuffer, gl.ARRAY_BUFFER,
    this._vToNArray(obj.vertexNormals), Float32Array, gl.STATIC_DRAW);
  this.curFillShader.enableAttrib(this.curFillShader.attributes.aNormal.location,
    3, gl.FLOAT, false, 0, 0);
  // tex coords
  this._bindBuffer(this.gHash[gId].uvBuffer, gl.ARRAY_BUFFER,
    this._flatten(obj.uvs), Float32Array, gl.STATIC_DRAW);
  this.curFillShader.enableAttrib(this.curFillShader.attributes.aTexCoord.location,
  2, gl.FLOAT, false, 0, 0);
  //}
};

/**
 * Draws buffers given a geometry key ID
 * @param  {String} gId     ID in our geom hash
 * @chainable
 */
p5.RendererGL.prototype.drawBuffers = function(gId) {
  this._setDefaultCamera();
  var gl = this.GL;
  if (this.curFillShader === this._getImmediateModeShader()) {
    // looking at the code within the glsl files, I'm not really
    // sure why these are two different shaders. but, they are,
    // and if we're drawing in retain mode but the shader is the
    // immediate mode one, we need to switch.
    this.setFillShader(this._getColorShader());
  }
  if(this.curStrokeShader.active !== false &&
   this.gHash[gId].lineVertexCount > 0) {
    this.curStrokeShader.bindShader();
    this._bindBuffer(this.gHash[gId].lineVertexBuffer, gl.ARRAY_BUFFER);
    this.curStrokeShader.enableAttrib(
      this.curStrokeShader.attributes.aPosition.location,
      3, gl.FLOAT, false, 0, 0);
    this._bindBuffer(this.gHash[gId].lineNormalBuffer, gl.ARRAY_BUFFER);
    this.curStrokeShader.enableAttrib(
      this.curStrokeShader.attributes.aDirection.location,
      4, gl.FLOAT, false, 0, 0);
    this._drawArrays(gl.TRIANGLES, gId);
    this.curStrokeShader.unbindShader();
  }
  if(this.curFillShader.active !== false) {
    this.curFillShader.bindShader();
    //vertex position buffer
    this._bindBuffer(this.gHash[gId].vertexBuffer, gl.ARRAY_BUFFER);
    this.curFillShader.enableAttrib(
      this.curFillShader.attributes.aPosition.location,
      3, gl.FLOAT, false, 0, 0);
    //vertex index buffer
    this._bindBuffer(this.gHash[gId].indexBuffer, gl.ELEMENT_ARRAY_BUFFER);

    this._bindBuffer(this.gHash[gId].normalBuffer, gl.ARRAY_BUFFER);
    this.curFillShader.enableAttrib(this.curFillShader.attributes.aNormal.location,
      3, gl.FLOAT, false, 0, 0);
    // uv buffer
    this._bindBuffer(this.gHash[gId].uvBuffer, gl.ARRAY_BUFFER);
    this.curFillShader.enableAttrib(
      this.curFillShader.attributes.aTexCoord.location, 2, gl.FLOAT, false, 0, 0);
    this._drawElements(gl.TRIANGLES, gId);
    this.curFillShader.unbindShader();
  }
  return this;
};

<<<<<<< HEAD
p5.RendererGL.prototype._drawArrays = function(drawMode, gId) {
  this.GL.drawArrays(drawMode, 0, this.gHash[gId].lineVertexCount);
  return this;
};

p5.RendererGL.prototype._drawElements = function (drawMode, gId) {
  this.GL.drawElements(
    drawMode, this.gHash[gId].numberOfItems,
    this.GL.UNSIGNED_SHORT, 0);
};

=======
/**
 * turn a p5.Vector Array into a one dimensional number array
 * @param  {p5.Vector[]} arr  an array of p5.Vector
 * @return {Number[]}         a one dimensional array of numbers
 * [p5.Vector(1, 2, 3), p5.Vector(4, 5, 6)] ->
 * [1, 2, 3, 4, 5, 6]
 */
function vToNArray(arr){
  return flatten(arr.map(function(item){
    return [item.x, item.y, item.z];
  }));
}
>>>>>>> c53cc79a
module.exports = p5.RendererGL;<|MERGE_RESOLUTION|>--- conflicted
+++ resolved
@@ -133,7 +133,6 @@
   return this;
 };
 
-<<<<<<< HEAD
 p5.RendererGL.prototype._drawArrays = function(drawMode, gId) {
   this.GL.drawArrays(drawMode, 0, this.gHash[gId].lineVertexCount);
   return this;
@@ -145,18 +144,4 @@
     this.GL.UNSIGNED_SHORT, 0);
 };
 
-=======
-/**
- * turn a p5.Vector Array into a one dimensional number array
- * @param  {p5.Vector[]} arr  an array of p5.Vector
- * @return {Number[]}         a one dimensional array of numbers
- * [p5.Vector(1, 2, 3), p5.Vector(4, 5, 6)] ->
- * [1, 2, 3, 4, 5, 6]
- */
-function vToNArray(arr){
-  return flatten(arr.map(function(item){
-    return [item.x, item.y, item.z];
-  }));
-}
->>>>>>> c53cc79a
 module.exports = p5.RendererGL;
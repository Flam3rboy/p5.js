/**
 * @module Lights, Camera
 * @submodule Material
 * @for p5
 * @requires core
 */

'use strict';

var p5 = require('../core/core');
//require('./p5.Texture');

/**
 * Normal material for geometry. You can view all
 * possible materials in this
 * <a href="https://p5js.org/examples/3d-materials.html">example</a>.
 * @method normalMaterial
 * @return {p5}                the p5 object
 * @example
 * <div>
 * <code>
 * function setup(){
 *   createCanvas(100, 100, WEBGL);
 * }
 *
 * function draw(){
 *  background(200);
 *  normalMaterial();
 *  sphere(50);
 * }
 * </code>
 * </div>
 *
 * @alt
 * Red, green and blue gradient.
 *
 */
p5.prototype.normalMaterial = function(){
  var shaderProgram =
  this._renderer._getShader('normalVert', 'normalFrag');
  this._renderer._useShader(shaderProgram);
  return this;
};

/**
 * Texture for geometry.  You can view other possible materials in this
 * <a href="https://p5js.org/examples/3d-materials.html">example</a>.
 * @method texture
 * @param {p5.Image | p5.MediaElement | p5.Graphics} tex 2-dimensional graphics
 *                    to render as texture
 * @return {p5}                the p5 object
 * @example
 * <div>
 * <code>
 * var img;
 * function setup(){
 *   createCanvas(100, 100, WEBGL);
 *   img = loadImage("assets/laDefense.jpg");
 * }
 *
 * function draw(){
 *   background(0);
 *   rotateZ(frameCount * 0.01);
 *   rotateX(frameCount * 0.01);
 *   rotateY(frameCount * 0.01);
 *   //pass image as texture
 *   texture(img);
 *   box(200, 200, 200);
 * }
 * </code>
 * </div>
 *
 * <div>
 * <code>
 * var pg;
 * function setup(){
 *   createCanvas(100, 100, WEBGL);
 *   pg = createGraphics(200, 200);
 *   pg.textSize(100);
 * }
 *
 * function draw(){
 *   background(0);
 *   pg.background(255);
 *   pg.text('hello!', 0, 100);
 *   //pass image as texture
 *   texture(pg);
 *   plane(200);
 * }
 * </code>
 * </div>
 *
 * <div>
 * <code>
 * var vid;
 * function preload(){
 *   vid = createVideo("assets/fingers.mov");
 *   vid.hide();
 *   vid.loop();
 * }
 * function setup(){
 *   createCanvas(100, 100, WEBGL);
 * }
 *
 * function draw(){
 *   background(0);
 *   //pass video frame as texture
 *   texture(vid);
 *   plane(200);
 * }
 * </code>
 * </div>
 *
 * @alt
 * Rotating view of many images umbrella and grid roof on a 3d plane
 * black canvas
 * black canvas
 *
 */
p5.prototype.texture = function(){
  var args = new Array(arguments.length);
  for (var i = 0; i < args.length; ++i) {
    args[i] = arguments[i];
  }
  var gl = this._renderer.GL;
  var renderer = this._renderer;
  gl.enable(gl.BLEND);
  gl.blendFunc(gl.SRC_ALPHA, gl.ONE_MINUS_SRC_ALPHA);
  renderer.drawMode = 'texture';
  var shaderProgram = renderer._getShader('lightVert',
    'lightTextureFrag');
  renderer._useShader(shaderProgram);
  var textureData;
  shaderProgram.uSpecular = gl.getUniformLocation(
    shaderProgram, 'uSpecular' );
  gl.uniform1i(shaderProgram.uSpecular, false);
  //if argument is not already a texture
  //create a new one
  if(!args[0].isTexture){
    if (args[0] instanceof p5.Image) {
      textureData = args[0].canvas;
    }
    //if param is a video
    else if (typeof p5.MediaElement !== 'undefined' &&
            args[0] instanceof p5.MediaElement){
      if(!args[0].loadedmetadata) {return;}
      textureData = args[0].elt;
    }
    //used with offscreen 2d graphics renderer
    else if(args[0] instanceof p5.Graphics){
      textureData = args[0].elt;
    }
    var tex = gl.createTexture();
    args[0]._setProperty('tex', tex);
    args[0]._setProperty('isTexture', true);
    renderer._bind.call(this, tex, textureData);
  }
  else {
    if(args[0] instanceof p5.Graphics ||
      (typeof p5.MediaElement !== 'undefined' &&
      args[0] instanceof p5.MediaElement)){
      textureData = args[0].elt;
    }
    else if(args[0] instanceof p5.Image){
      textureData = args[0].canvas;
    }
    renderer._bind.call(this, args[0].tex, textureData);
  }

  //this is where we'd activate multi textures
  //@todo multi textures can be done in the _setUniform function
  renderer._setUniform('isTexture', true);
  renderer._setUniform('uSampler', args[0].tex);

  return this;
};

/**
 * Texture Util functions
 */
p5.RendererGL.prototype._bind = function(tex, data){
  var gl = this._renderer.GL;
  gl.bindTexture(gl.TEXTURE_2D, tex);
  gl.pixelStorei(gl.UNPACK_FLIP_Y_WEBGL, true);
  gl.texImage2D(gl.TEXTURE_2D, 0,
    gl.RGBA, gl.RGBA, gl.UNSIGNED_BYTE, data);
  gl.pixelStorei(gl.UNPACK_FLIP_Y_WEBGL, true);
  gl.texParameteri(gl.TEXTURE_2D,
  gl.TEXTURE_MAG_FILTER, gl.LINEAR);
  gl.texParameteri(gl.TEXTURE_2D,
  gl.TEXTURE_MIN_FILTER, gl.LINEAR);
  gl.texParameteri(gl.TEXTURE_2D,
  gl.TEXTURE_WRAP_S, gl.CLAMP_TO_EDGE);
  gl.texParameteri(gl.TEXTURE_2D,
  gl.TEXTURE_WRAP_T, gl.CLAMP_TO_EDGE);
  gl.bindTexture(gl.TEXTURE_2D, null);
};

/**
 * Checks whether val is a pot
 * more info on power of 2 here:
 * https://www.opengl.org/wiki/NPOT_Texture
 * @param  {Number}  value
 * @return {Boolean}
 */
// function _isPowerOf2 (value){
//   return (value & (value - 1)) === 0;
// }

/**
 * returns the next highest power of 2 value
 * @param  {Number} value [description]
 * @return {Number}       [description]
 */
// function _nextHighestPOT (value){
//   --value;
//   for (var i = 1; i < 32; i <<= 1) {
//     value = value | value >> i;
//   }
//   return value + 1;

/**
 * Ambient material for geometry with a given color. You can view all
 * possible materials in this
 * <a href="https://p5js.org/examples/3d-materials.html">example</a>.
 * @method  ambientMaterial
 * @param  {Number|Array|String|p5.Color} v1  gray value,
 * red or hue value (depending on the current color mode),
 * or color Array, or CSS color string
 * @param  {Number}            [v2] optional: green or saturation value
 * @param  {Number}            [v3] optional: blue or brightness value
 * @param  {Number}            [a]  optional: opacity
* @return {p5}                 the p5 object
 * @example
 * <div>
 * <code>
 * function setup(){
 *   createCanvas(100, 100, WEBGL);
 * }
 * function draw(){
 *  background(0);
 *  ambientLight(100);
 *  pointLight(250, 250, 250, 100, 100, 0);
 *  ambientMaterial(250);
 *  sphere(50);
 * }
 * </code>
 * </div>
 *
 * @alt
 * radiating light source from top right of canvas
 *
 */
p5.prototype.ambientMaterial = function(v1, v2, v3, a) {
  var shaderProgram =
    this._renderer._getShader('lightVert', 'lightTextureFrag');

<<<<<<< HEAD
  gl.useProgram(shaderProgram);
  shaderProgram.uMaterialColor = gl.getUniformLocation(
    shaderProgram, 'uMaterialColor' );
  var colors = this._renderer._applyColorBlend.apply(this._renderer, arguments);

  gl.uniform4f(shaderProgram.uMaterialColor,
    colors[0], colors[1], colors[2], colors[3]);

  shaderProgram.uSpecular = gl.getUniformLocation(
    shaderProgram, 'uSpecular' );
  gl.uniform1i(shaderProgram.uSpecular, false);
  gl.uniform1i(gl.getUniformLocation(shaderProgram, 'isTexture'), false);
=======
  this._renderer._useShader(shaderProgram);

  var colors = this._renderer._applyColorBlend.apply(this._renderer, arguments);
  this._renderer._setUniform('uMaterialColor', colors);
  this._renderer._setUniform('uSpecular', false);
  this._renderer._setUniform('isTexture', false);
>>>>>>> 4b5fe47a
  return this;
};

p5.RendererGL.prototype._createEmptyTexture = function() {
  if(this.emptyTexture === null) {
    var gl = this.GL;
    var data = new Uint8Array([1,1,1,1]);
    this.emptyTexture = gl.createTexture();
    gl.bindTexture(gl.TEXTURE_2D, this.emptyTexture);
    gl.texImage2D(gl.TEXTURE_2D, 0, gl.RGBA, 1, 1, 0,
      gl.RGBA, gl.UNSIGNED_BYTE, data);
  }
};

/**
 * Specular material for geometry with a given color. You can view all
 * possible materials in this
 * <a href="https://p5js.org/examples/3d-materials.html">example</a>.
 * @method specularMaterial
 * @param  {Number|Array|String|p5.Color} v1  gray value,
 * red or hue value (depending on the current color mode),
 * or color Array, or CSS color string
 * @param  {Number}            [v2] optional: green or saturation value
 * @param  {Number}            [v3] optional: blue or brightness value
 * @param  {Number}            [a]  optional: opacity
 * @return {p5}                the p5 object
 * @example
 * <div>
 * <code>
 * function setup(){
 *   createCanvas(100, 100, WEBGL);
 * }
 * function draw(){
 *  background(0);
 *  ambientLight(100);
 *  pointLight(250, 250, 250, 100, 100, 0);
 *  specularMaterial(250);
 *  sphere(50);
 * }
 * </code>
 * </div>
 *
 * @alt
 * diffused radiating light source from top right of canvas
 *
 */
p5.prototype.specularMaterial = function(v1, v2, v3, a) {
  var shaderProgram =
    this._renderer._getShader('lightVert', 'lightTextureFrag');
<<<<<<< HEAD
  gl.useProgram(shaderProgram);
  //gl.uniform1i(gl.getUniformLocation(shaderProgram, 'isTexture'), false);
  shaderProgram.uMaterialColor = gl.getUniformLocation(
    shaderProgram, 'uMaterialColor' );
  var colors = this._renderer._applyColorBlend.apply(this._renderer, arguments);
  gl.uniform4f(shaderProgram.uMaterialColor,
    colors[0], colors[1], colors[2], colors[3]);
  shaderProgram.uSpecular = gl.getUniformLocation(
    shaderProgram, 'uSpecular' );
  gl.uniform1i(shaderProgram.uSpecular, true);
  gl.uniform1i(gl.getUniformLocation(shaderProgram, 'isTexture'), false);
=======
  this._renderer._useShader(shaderProgram);

  var colors = this._renderer._applyColorBlend.apply(this._renderer, arguments);
  this._renderer._setUniform('uMaterialColor', colors);
  this._renderer._setUniform('uSpecular', true);
  this._renderer._setUniform('isTexture', false);
>>>>>>> 4b5fe47a
  return this;
};

/**
 * @private blends colors according to color components.
 * If alpha value is less than 1, we need to enable blending
 * on our gl context.  Otherwise opaque objects need to a depthMask.
 * @param  {Number} v1 [description]
 * @param  {Number} v2 [description]
 * @param  {Number} v3 [description]
 * @param  {Number} a  [description]
 * @return {[Number]}  Normalized numbers array
 */
p5.RendererGL.prototype._applyColorBlend = function(v1,v2,v3,a){
  var gl = this.GL;
  var color = this._pInst.color.apply(
    this._pInst, arguments);
  var colors = color._array;
  if(colors[colors.length-1] < 1.0){
    gl.depthMask(false);
    gl.enable(gl.BLEND);
    gl.blendEquation( gl.FUNC_ADD );
    gl.blendFunc( gl.SRC_ALPHA, gl.ONE_MINUS_SRC_ALPHA );
  } else {
    gl.depthMask(true);
    gl.disable(gl.BLEND);
  }
  return colors;
};

module.exports = p5;<|MERGE_RESOLUTION|>--- conflicted
+++ resolved
@@ -255,27 +255,12 @@
   var shaderProgram =
     this._renderer._getShader('lightVert', 'lightTextureFrag');
 
-<<<<<<< HEAD
-  gl.useProgram(shaderProgram);
-  shaderProgram.uMaterialColor = gl.getUniformLocation(
-    shaderProgram, 'uMaterialColor' );
-  var colors = this._renderer._applyColorBlend.apply(this._renderer, arguments);
-
-  gl.uniform4f(shaderProgram.uMaterialColor,
-    colors[0], colors[1], colors[2], colors[3]);
-
-  shaderProgram.uSpecular = gl.getUniformLocation(
-    shaderProgram, 'uSpecular' );
-  gl.uniform1i(shaderProgram.uSpecular, false);
-  gl.uniform1i(gl.getUniformLocation(shaderProgram, 'isTexture'), false);
-=======
   this._renderer._useShader(shaderProgram);
 
   var colors = this._renderer._applyColorBlend.apply(this._renderer, arguments);
   this._renderer._setUniform('uMaterialColor', colors);
   this._renderer._setUniform('uSpecular', false);
   this._renderer._setUniform('isTexture', false);
->>>>>>> 4b5fe47a
   return this;
 };
 
@@ -325,26 +310,12 @@
 p5.prototype.specularMaterial = function(v1, v2, v3, a) {
   var shaderProgram =
     this._renderer._getShader('lightVert', 'lightTextureFrag');
-<<<<<<< HEAD
-  gl.useProgram(shaderProgram);
-  //gl.uniform1i(gl.getUniformLocation(shaderProgram, 'isTexture'), false);
-  shaderProgram.uMaterialColor = gl.getUniformLocation(
-    shaderProgram, 'uMaterialColor' );
-  var colors = this._renderer._applyColorBlend.apply(this._renderer, arguments);
-  gl.uniform4f(shaderProgram.uMaterialColor,
-    colors[0], colors[1], colors[2], colors[3]);
-  shaderProgram.uSpecular = gl.getUniformLocation(
-    shaderProgram, 'uSpecular' );
-  gl.uniform1i(shaderProgram.uSpecular, true);
-  gl.uniform1i(gl.getUniformLocation(shaderProgram, 'isTexture'), false);
-=======
   this._renderer._useShader(shaderProgram);
 
   var colors = this._renderer._applyColorBlend.apply(this._renderer, arguments);
   this._renderer._setUniform('uMaterialColor', colors);
   this._renderer._setUniform('uSpecular', true);
   this._renderer._setUniform('isTexture', false);
->>>>>>> 4b5fe47a
   return this;
 };
 

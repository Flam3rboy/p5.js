--- conflicted
+++ resolved
@@ -68,13 +68,9 @@
  *
  */
 p5.prototype.ellipseMode = function(m) {
-<<<<<<< HEAD
   p5._validateParameters('ellipseMode', arguments);
-  if (m === constants.CORNER ||
-=======
   if (
     m === constants.CORNER ||
->>>>>>> c993f755
     m === constants.CORNERS ||
     m === constants.RADIUS ||
     m === constants.CENTER
@@ -169,13 +165,9 @@
  *
  */
 p5.prototype.rectMode = function(m) {
-<<<<<<< HEAD
   p5._validateParameters('rectMode', arguments);
-  if (m === constants.CORNER ||
-=======
   if (
     m === constants.CORNER ||
->>>>>>> c993f755
     m === constants.CORNERS ||
     m === constants.RADIUS ||
     m === constants.CENTER
@@ -240,13 +232,9 @@
  *
  */
 p5.prototype.strokeCap = function(cap) {
-<<<<<<< HEAD
   p5._validateParameters('strokeCap', arguments);
-  if (cap === constants.ROUND ||
-=======
   if (
     cap === constants.ROUND ||
->>>>>>> c993f755
     cap === constants.SQUARE ||
     cap === constants.PROJECT
   ) {
@@ -311,13 +299,9 @@
  *
  */
 p5.prototype.strokeJoin = function(join) {
-<<<<<<< HEAD
   p5._validateParameters('strokeJoin', arguments);
-  if (join === constants.ROUND ||
-=======
   if (
     join === constants.ROUND ||
->>>>>>> c993f755
     join === constants.BEVEL ||
     join === constants.MITER
   ) {

/**
 * @module Events
 * @submodule Touch
 * @for p5
 * @requires core
 */

'use strict';

var p5 = require('../core/core');

/**
 * The system variable touches[] contains an array of the positions of all
 * current touch points, relative to (0, 0) of the canvas, and IDs identifying a
 * unique touch as it moves. Each element in the array is an object with x, y,
 * and id properties.
 *
<<<<<<< HEAD
 * The touches[] array is not supported on Safari and IE on touch-based 
 * desktops (laptops).
 *
 * @property touches[]
=======
 * @property {Object[]} touches
>>>>>>> d57d3d05
 */
p5.prototype.touches = [];

p5.prototype._updateTouchCoords = function(e) {
  if (this._curElement !== null) {
    var touches = [];
    for(var i = 0; i < e.touches.length; i++){
      touches[i] = getTouchInfo(this._curElement.elt,
        this.width, this.height, e, i);
    }
    this._setProperty('touches', touches);
  }
};


function getTouchInfo(canvas, w, h, e, i) {
  i = i || 0;
  var rect = canvas.getBoundingClientRect();
  var sx = canvas.scrollWidth / w;
  var sy = canvas.scrollHeight / h;
  var touch = e.touches[i] || e.changedTouches[i];
  return {
    x: (touch.clientX - rect.left) / sx,
    y: (touch.clientY - rect.top) / sy,
    winX: touch.clientX,
    winY: touch.clientY,
    id: touch.identifier
  };
}

/**
 * The touchStarted() function is called once after every time a touch is
 * registered. If no touchStarted() function is defined, the mousePressed()
 * function will be called instead if it is defined.<br><br>
 * Browsers may have different default behaviors attached to various touch
 * events. To prevent any default behavior for this event, add "return false"
 * to the end of the method.
 *
 * @method touchStarted
 * @example
 * <div>
 * <code>
 * // Touch within the image to change
 * // the value of the rectangle
 *
 * var value = 0;
 * function draw() {
 *   fill(value);
 *   rect(25, 25, 50, 50);
 * }
 * function touchStarted() {
 *   if (value == 0) {
 *     value = 255;
 *   } else {
 *     value = 0;
 *   }
 * }
 * </code>
 * </div>
 *
 * <div class="norender">
 * <code>
 * function touchStarted() {
 *   ellipse(mouseX, mouseY, 5, 5);
 *   // prevent default
 *   return false;
 * }
 * </code>
 * </div>
 *
 * @alt
 * 50x50 black rect turns white with touch event.
 * no image displayed
 */
p5.prototype._ontouchstart = function(e) {
  var context = this._isGlobal ? window : this;
  var executeDefault;
  this._updateTouchCoords(e);
  this._updateNextMouseCoords(e);
  if(typeof context.touchStarted === 'function') {
    executeDefault = context.touchStarted(e);
    if(executeDefault === false) {
      e.preventDefault();
    }
  } else if (!window.PointerEvent && typeof context.mousePressed === 'function') {
    executeDefault = context.mousePressed(e);
    if(executeDefault === false) {
      e.preventDefault();
    }
  }
};

/**
 * The touchMoved() function is called every time a touch move is registered.
 * If no touchMoved() function is defined, the mouseDragged() function will
 * be called instead if it is defined.<br><br>
 * Browsers may have different default behaviors attached to various touch
 * events. To prevent any default behavior for this event, add "return false"
 * to the end of the method.
 *
 * @method touchMoved
 * @example
 * <div>
 * <code>
 * // Move your finger across the page
 * // to change its value
 *
 * var value = 0;
 * function draw() {
 *   fill(value);
 *   rect(25, 25, 50, 50);
 * }
 * function touchMoved() {
 *   value = value + 5;
 *   if (value > 255) {
 *     value = 0;
 *   }
 * }
 * </code>
 * </div>
 *
 * <div class="norender">
 * <code>
 * function touchMoved() {
 *   ellipse(mouseX, mouseY, 5, 5);
 *   // prevent default
 *   return false;
 * }
 * </code>
 * </div>
 *
 * @alt
 * 50x50 black rect turns lighter with touch until white. resets
 * no image displayed
 *
 */
p5.prototype._ontouchmove = function(e) {
  var context = this._isGlobal ? window : this;
  var executeDefault;
  this._updateTouchCoords(e);
  this._updateNextMouseCoords(e);
  if (typeof context.touchMoved === 'function') {
    executeDefault = context.touchMoved(e);
    if(executeDefault === false) {
      e.preventDefault();
    }
  } else if (!window.PointerEvent && typeof context.mouseDragged === 'function') {
    executeDefault = context.mouseDragged(e);
    if(executeDefault === false) {
      e.preventDefault();
    }
  }
};

/**
 * The touchEnded() function is called every time a touch ends. If no
 * touchEnded() function is defined, the mouseReleased() function will be
 * called instead if it is defined.<br><br>
 * Browsers may have different default behaviors attached to various touch
 * events. To prevent any default behavior for this event, add "return false"
 * to the end of the method.
 *
 * @method touchEnded
 * @example
 * <div>
 * <code>
 * // Release touch within the image to
 * // change the value of the rectangle
 *
 * var value = 0;
 * function draw() {
 *   fill(value);
 *   rect(25, 25, 50, 50);
 * }
 * function touchEnded() {
 *   if (value == 0) {
 *     value = 255;
 *   } else {
 *     value = 0;
 *   }
 * }
 * </code>
 * </div>
 *
 * <div class="norender">
 * <code>
 * function touchEnded() {
 *   ellipse(mouseX, mouseY, 5, 5);
 *   // prevent default
 *   return false;
 * }
 * </code>
 * </div>
 *
 * @alt
 * 50x50 black rect turns white with touch.
 * no image displayed
 *
 */
p5.prototype._ontouchend = function(e) {
  this._updateTouchCoords(e);
  this._updateNextMouseCoords(e);
  if (this.touches.length === 0) {
    this._setProperty('touchIsDown', false);
  }
  var context = this._isGlobal ? window : this;
  var executeDefault;
  if (typeof context.touchEnded === 'function') {
    executeDefault = context.touchEnded(e);
    if(executeDefault === false) {
      e.preventDefault();
    }
  } else if (!window.PointerEvent && typeof context.mouseReleased === 'function') {
    executeDefault = context.mouseReleased(e);
    if(executeDefault === false) {
      e.preventDefault();
    }
  }
};

module.exports = p5;<|MERGE_RESOLUTION|>--- conflicted
+++ resolved
@@ -15,14 +15,10 @@
  * unique touch as it moves. Each element in the array is an object with x, y,
  * and id properties.
  *
-<<<<<<< HEAD
  * The touches[] array is not supported on Safari and IE on touch-based 
  * desktops (laptops).
  *
- * @property touches[]
-=======
  * @property {Object[]} touches
->>>>>>> d57d3d05
  */
 p5.prototype.touches = [];
 

--- conflicted
+++ resolved
@@ -36,11 +36,7 @@
    * </div>
    */
   p5.prototype.applyMatrix = function(n00, n01, n02, n10, n11, n12) {
-<<<<<<< HEAD
     this._graphics.applyMatrix(n00, n01, n02, n10, n11, n12);
-=======
-    this.drawingContext.transform(n00, n01, n02, n10, n11, n12);
->>>>>>> 5d7a5032
     return this;
   };
 
@@ -69,11 +65,7 @@
    * </div>
    */
   p5.prototype.resetMatrix = function() {
-<<<<<<< HEAD
     this._graphics.resetMatrix();
-=======
-    this.drawingContext.setTransform();
->>>>>>> 5d7a5032
     return this;
   };
 
@@ -110,11 +102,7 @@
     if (this._angleMode === constants.DEGREES) {
       r = this.radians(r);
     }
-<<<<<<< HEAD
     this._graphics.rotate(r);
-=======
-    this.drawingContext.rotate(r);
->>>>>>> 5d7a5032
     return this;
   };
 
@@ -168,20 +156,8 @@
    * </div>
    */
   p5.prototype.scale = function() {
-<<<<<<< HEAD
     this._graphics.scale.apply(this._graphics, arguments);
-=======
-    var x = 1.0,
-      y = 1.0;
-    if (arguments.length === 1) {
-      x = y = arguments[0];
-    } else {
-      x = arguments[0];
-      y = arguments[1];
-    }
-    this.drawingContext.scale(x, y);
-    return this;
->>>>>>> 5d7a5032
+    return this;
   };
 
   /**
@@ -217,11 +193,7 @@
     if (this._angleMode === constants.DEGREES) {
       angle = this.radians(angle);
     }
-<<<<<<< HEAD
     this._graphics.shearX(angle);
-=======
-    this.drawingContext.transform(1, 0, this.tan(angle), 1, 0, 0);
->>>>>>> 5d7a5032
     return this;
   };
 
@@ -258,11 +230,7 @@
     if (this._angleMode === constants.DEGREES) {
       angle = this.radians(angle);
     }
-<<<<<<< HEAD
     this._graphics.shearY(angle);
-=======
-    this.drawingContext.transform(1, this.tan(angle), 0, 1, 0, 0);
->>>>>>> 5d7a5032
     return this;
   };
 
@@ -301,17 +269,10 @@
    * </div>
    */
   p5.prototype.translate = function(x, y) {
-<<<<<<< HEAD
     this._graphics.translate(x, y);
     return this;
   };
   
-=======
-    this.drawingContext.translate(x, y);
-    return this;
-  };
-
->>>>>>> 5d7a5032
   return p5;
 
 });
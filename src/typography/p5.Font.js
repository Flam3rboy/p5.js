/**
 * This module defines the p5.Font class and functions for
 * drawing text to the display canvas.
 * @module Typography
 * @submodule Font
 * @requires core
 * @requires constants
 */

'use strict';

var p5 = require('../core/core');
var constants = require('../core/constants');

/*
 * TODO:
 *
 * API:
 * -- textBounds()
 * -- getPath()
 * -- getPoints()
 *
 * ===========================================
 * -- PFont functions:
 *    PFont.list()
 *
 * -- kerning
 * -- alignment: justified?
 * -- integrate p5.dom? (later)
 */

/**
 * Base class for font handling
 * @class p5.Font
 * @constructor
 * @param {Object} [pInst] pointer to p5 instance
 */
p5.Font = function(p) {

  this.parent = p;

  this.cache = {};

  /**
   * Underlying opentype font implementation
   * @property font
   */
  this.font = undefined;
};

p5.Font.prototype.list = function() {

  // TODO
  throw 'not yet implemented';
};

/**
 * Returns a tight bounding box for the given text string using this
 * font (currently only supports single lines)
 *
 * @method textBounds
 * @param  {String} line     a line of text
 * @param  {Number} x        x-position
 * @param  {Number} y        y-position
 * @param  {Number} fontSize font size to use (optional)
 * @param  {Object} options opentype options (optional)
 *
 * @return {Object}          a rectangle object with properties: x, y, w, h
 *
 * @example
 * <div>
 * <code>
 * var font;
 * var textString = 'Lorem ipsum dolor sit amet.';
 * function preload() {
 *    font = loadFont('./assets/Regular.otf');
 * };
 * function setup() {
 *    background(210);
 *
 *    var bbox = font.textBounds(textString, 10, 30, 12);
 *    fill(255);
 *    stroke(0);
 *    rect(bbox.x, bbox.y, bbox.w, bbox.h);
 *    fill(0);
 *    noStroke();
 *
 *    textFont(font);
 *    textSize(12);
 *    text(textString, 10, 30);
 * };
 * </code>
 * </div>
 */
p5.Font.prototype.textBounds = function(str, x, y, fontSize, options) {

  x = x !== undefined ? x : 0;
  y = y !== undefined ? y : 0;
  fontSize = fontSize || this.parent._renderer._textSize;

  // Check cache for existing bounds. Take into consideration the text alignment
  // settings. Default alignment should match opentype's origin: left-aligned &
  // alphabetic baseline.
  var p = (options && options.renderer && options.renderer._pInst) ||
    this.parent,
    ctx = p._renderer.drawingContext,
    alignment = ctx.textAlign || constants.LEFT,
    baseline = ctx.textBaseline || constants.BASELINE;
  var result = this.cache[cacheKey('textBounds', str, x, y, fontSize, alignment,
    baseline)];

  if (!result) {

    var xCoords = [], yCoords = [], self = this,
      scale = this._scale(fontSize), minX, minY, maxX, maxY;

    this.font.forEachGlyph(str, x, y, fontSize, options,
      function(glyph, gX, gY, gFontSize) {

        xCoords.push(gX);
        yCoords.push(gY);

        var gm = glyph.getMetrics();

        if (glyph.name !== 'space') {

          xCoords.push(gX + (gm.xMax * scale));
          yCoords.push(gY + (-gm.yMin * scale));
          yCoords.push(gY + (-gm.yMax * scale));

        } else { // NOTE: deals with broken metrics for spaces in opentype.js

          xCoords.push(gX + self.font.charToGlyph(' ').advanceWidth *
            self._scale(fontSize));
        }
      });

    // fix to #1409 (not sure why these max() functions were here)
    /*minX = Math.max(0, Math.min.apply(null, xCoords));
    minY = Math.max(0, Math.min.apply(null, yCoords));
    maxX = Math.max(0, Math.max.apply(null, xCoords));
    maxY = Math.max(0, Math.max.apply(null, yCoords));*/
    minX = Math.min.apply(null, xCoords);
    minY = Math.min.apply(null, yCoords);
    maxX = Math.max.apply(null, xCoords);
    maxY = Math.max.apply(null, yCoords);

    result = {
      x: minX,
      y: minY,
      h: maxY - minY,
      w: maxX - minX,
      advance: minX - x
    };

    // Bounds are now calculated, so shift the x & y to match alignment settings
    var textWidth = result.w + result.advance;
    var pos = this._handleAlignment(p, ctx, str, result.x, result.y, textWidth);
    result.x = pos.x;
    result.y = pos.y;

    this.cache[cacheKey('textBounds', str, x, y, fontSize, alignment,
      baseline)] = result;
  }
  //else console.log('cache-hit');

  return result;
};


/**
 * Computes an array of points following the path for specified text
 *
 * @param  {String} txt     a line of text
 * @param  {Number} x        x-position
 * @param  {Number} y        y-position
 * @param  {Number} fontSize font size to use (optional)
 * @param  {Object} options  an (optional) object that can contain:
 *
 * <br>sampleFactor - the ratio of path-length to number of samples
 * (default=.25); higher values yield more points and are therefore
 * more precise
 *
 * <br>simplifyThreshold - if set to a non-zero value, collinear points will be
 * be removed from the polygon; the value represents the threshold angle to use
 * when determining whether two edges are collinear
 *
 * @return {Array}  an array of points, each with x, y, alpha (the path angle)
 */
p5.Font.prototype.textToPoints = function(txt, x, y, fontSize, options) {

  var xoff = 0, result = [], glyphs = this._getGlyphs(txt);

  fontSize = fontSize || this.parent._renderer._textSize;

  for (var i = 0; i < glyphs.length; i++) {

    var gpath = glyphs[i].getPath(x, y, fontSize),
      paths = splitPaths(gpath.commands);

    for (var j = 0; j < paths.length; j++) {

      var pts = pathToPoints(paths[j], options);

      for (var k = 0; k < pts.length; k++) {
        pts[k].x += xoff;
        result.push(pts[k]);
      }
    }

    xoff += glyphs[i].advanceWidth * this._scale(fontSize);
  }

  return result;
};

// ----------------------------- End API ------------------------------

/**
 * Returns the set of opentype glyphs for the supplied string.
 *
 * Note that there is not a strict one-to-one mapping between characters
 * and glyphs, so the list of returned glyphs can be larger or smaller
 *  than the length of the given string.
 *
 * @param  {String} str the string to be converted
 * @return {array}     the opentype glyphs
 */
p5.Font.prototype._getGlyphs = function(str) {

  return this.font.stringToGlyphs(str);
};

/**
 * Returns an opentype path for the supplied string and position.
 *
 * @param  {String} line     a line of text
 * @param  {Number} x        x-position
 * @param  {Number} y        y-position
 * @param  {Object} options opentype options (optional)
 * @return {Object}     the opentype path
 */
p5.Font.prototype._getPath = function(line, x, y, options) {

  var p = (options && options.renderer && options.renderer._pInst) ||
    this.parent,
    ctx = p._renderer.drawingContext,
    pos = this._handleAlignment(p, ctx, line, x, y);

  return this.font.getPath(line, pos.x, pos.y, p._renderer._textSize, options);
};

/*
 * Creates an SVG-formatted path-data string
 * (See http://www.w3.org/TR/SVG/paths.html#PathData)
 * from the given opentype path or string/position
 *
 * @param  {Object} path    an opentype path, OR the following:
 *
 * @param  {String} line     a line of text
 * @param  {Number} x        x-position
 * @param  {Number} y        y-position
 * @param  {Object} options opentype options (optional), set options.decimals
 * to set the decimal precision of the path-data
 *
 * @return {Object}     this p5.Font object
 */
p5.Font.prototype._getPathData = function(line, x, y, options) {

  var decimals = 3;

  // create path from string/position
  if (typeof line === 'string' && arguments.length > 2) {

    line = this._getPath(line, x, y, options);
  }
  // handle options specified in 2nd arg
  else if (typeof x === 'object') {

    options = x;
  }

  // handle svg arguments
  if (options && typeof options.decimals === 'number') {

    decimals = options.decimals;
  }

  return line.toPathData(decimals);
};

/*
 * Creates an SVG <path> element, as a string,
 * from the given opentype path or string/position
 *
 * @param  {Object} path    an opentype path, OR the following:
 *
 * @param  {String} line     a line of text
 * @param  {Number} x        x-position
 * @param  {Number} y        y-position
 * @param  {Object} options opentype options (optional), set options.decimals
 * to set the decimal precision of the path-data in the <path> element,
 *  options.fill to set the fill color for the <path> element,
 *  options.stroke to set the stroke color for the <path> element,
 *  options.strokeWidth to set the strokeWidth for the <path> element.
 *
 * @return {Object}     this p5.Font object
 */
p5.Font.prototype._getSVG = function(line, x, y, options) {

  var decimals = 3;

  // create path from string/position
  if (typeof line === 'string' && arguments.length > 2) {

    line = this._getPath(line, x, y, options);
  }
  // handle options specified in 2nd arg
  else if (typeof x === 'object') {

    options = x;
  }

  // handle svg arguments
  if (options) {
    if (typeof options.decimals === 'number') {
      decimals = options.decimals;
    }
    if (typeof options.strokeWidth === 'number') {
      line.strokeWidth = options.strokeWidth;
    }
    if (typeof options.fill !== 'undefined') {
      line.fill = options.fill;
    }
    if (typeof options.stroke !== 'undefined') {
      line.stroke = options.stroke;
    }
  }

  return line.toSVG(decimals);
};

/*
 * Renders an opentype path or string/position
 * to the current graphics context
 *
 * @param  {Object} path    an opentype path, OR the following:
 *
 * @param  {String} line     a line of text
 * @param  {Number} x        x-position
 * @param  {Number} y        y-position
 * @param  {Object} options opentype options (optional)
 *
 * @return {Object}     this p5.Font object
 */
p5.Font.prototype._renderPath = function(line, x, y, options) {

  var pdata, pg = (options && options.renderer) || this.parent._renderer,
    ctx = pg.drawingContext;

  if (typeof line === 'object' && line.commands) {

    pdata = line.commands;
  } else {

    //pos = handleAlignment(p, ctx, line, x, y);
    pdata = this._getPath(line, x, y, options).commands;
  }

  ctx.beginPath();
  for (var i = 0; i < pdata.length; i += 1) {

    var cmd = pdata[i];
    if (cmd.type === 'M') {
      ctx.moveTo(cmd.x, cmd.y);
    } else if (cmd.type === 'L') {
      ctx.lineTo(cmd.x, cmd.y);
    } else if (cmd.type === 'C') {
      ctx.bezierCurveTo(cmd.x1, cmd.y1, cmd.x2, cmd.y2, cmd.x, cmd.y);
    } else if (cmd.type === 'Q') {
      ctx.quadraticCurveTo(cmd.x1, cmd.y1, cmd.x, cmd.y);
    } else if (cmd.type === 'Z') {
      ctx.closePath();
    }
  }

  // only draw stroke if manually set by user
  if (pg._doStroke && pg._strokeSet) {

    ctx.stroke();
  }

  if (pg._doFill) {

    // if fill hasn't been set by user, use default-text-fill
    ctx.fillStyle = pg._fillSet ? ctx.fillStyle : constants._DEFAULT_TEXT_FILL;
    ctx.fill();
  }

  return this;
};

p5.Font.prototype._textWidth = function(str, fontSize) {

  if (str === ' ') { // special case for now

    return this.font.charToGlyph(' ').advanceWidth * this._scale(fontSize);
  }

  var bounds = this.textBounds(str, 0, 0, fontSize);
  return bounds.w + bounds.advance;
};

p5.Font.prototype._textAscent = function(fontSize) {

  return this.font.ascender * this._scale(fontSize);
};

p5.Font.prototype._textDescent = function(fontSize) {

  return -this.font.descender * this._scale(fontSize);
};

p5.Font.prototype._scale = function(fontSize) {

  return (1 / this.font.unitsPerEm) * (fontSize ||
    this.parent._renderer._textSize);
};

<<<<<<< HEAD
p5.Font.prototype._handleAlignment = function(p, ctx, line, x, y) {
  var fontSize = p._renderer._textSize;
  var textWidth = this._textWidth(line, fontSize),
    textAscent = this._textAscent(fontSize),
=======
p5.Font.prototype._handleAlignment = function(p, ctx, line, x, y, textWidth) {
  var fontSize = p._renderer._textSize;
  var textAscent = this._textAscent(fontSize),
>>>>>>> 66dfc49f
    textDescent = this._textDescent(fontSize),
    textHeight = textAscent + textDescent;

  textWidth = textWidth !== undefined ? textWidth :
    this._textWidth(line, fontSize);

  if (ctx.textAlign === constants.CENTER) {
    x -= textWidth / 2;
  } else if (ctx.textAlign === constants.RIGHT) {
    x -= textWidth;
  }

  if (ctx.textBaseline === constants.TOP) {
    y += textHeight;
  } else if (ctx.textBaseline === constants._CTX_MIDDLE) {
    y += textHeight / 2 - textDescent;
  } else if (ctx.textBaseline === constants.BOTTOM) {
    y -= textDescent;
  }

  return { x: x, y: y };
};

// path-utils

function pathToPoints(cmds, options) {

  var opts = parseOpts(options, {
    sampleFactor: 0.1,
    simplifyThreshold: 0,
  });

  var len = pointAtLength(cmds,0,1), // total-length
    t = len / (len * opts.sampleFactor),
    pts = [];

  for (var i = 0; i < len; i += t) {
    pts.push(pointAtLength(cmds, i));
  }

  if (opts.simplifyThreshold) {
    /*var count = */simplify(pts, opts.simplifyThreshold);
    //console.log('Simplify: removed ' + count + ' pts');
  }

  return pts;
}

function simplify(pts, angle) {

  angle = (typeof angle === 'undefined') ? 0 : angle;

  var num = 0;
  for (var i = pts.length - 1; pts.length > 3 && i >= 0; --i) {

    if (collinear(at(pts, i - 1), at(pts, i), at(pts, i + 1), angle)) {

      // Remove the middle point
      pts.splice(i % pts.length, 1);
      num++;
    }
  }
  return num;
}

function splitPaths(cmds) {

  var paths = [], current;
  for (var i = 0; i < cmds.length; i++) {
    if (cmds[i].type === 'M') {
      if (current) {
        paths.push(current);
      }
      current = [];
    }
    current.push(cmdToArr(cmds[i]));
  }
  paths.push(current);

  return paths;
}

function cmdToArr(cmd) {

  var arr = [ cmd.type ];
  if (cmd.type === 'M' || cmd.type === 'L') { // moveto or lineto
    arr.push(cmd.x, cmd.y);
  } else if (cmd.type === 'C') {
    arr.push(cmd.x1, cmd.y1, cmd.x2, cmd.y2, cmd.x, cmd.y);
  } else if (cmd.type === 'Q') {
    arr.push(cmd.x1, cmd.y1, cmd.x, cmd.y);
  }
  // else if (cmd.type === 'Z') { /* no-op */ }
  return arr;
}

function parseOpts(options, defaults) {

  if (typeof options !== 'object') {
    options = defaults;
  }
  else {
    for (var key in defaults) {
      if (typeof options[key] === 'undefined') {
        options[key] = defaults[key];
      }
    }
  }
  return options;
}

//////////////////////// Helpers ////////////////////////////

function at(v, i) {
  var s = v.length;
  return v[i < 0 ? i % s + s : i % s];
}

function collinear(a, b, c, thresholdAngle) {

  if (!thresholdAngle) {
    return areaTriangle(a, b, c) === 0;
  }

  if (typeof collinear.tmpPoint1 === 'undefined') {
    collinear.tmpPoint1 = [];
    collinear.tmpPoint2 = [];
  }

  var ab = collinear.tmpPoint1, bc = collinear.tmpPoint2;
  ab.x = b.x - a.x;
  ab.y = b.y - a.y;
  bc.x = c.x - b.x;
  bc.y = c.y - b.y;

  var dot = ab.x * bc.x + ab.y * bc.y,
    magA = Math.sqrt(ab.x * ab.x + ab.y * ab.y),
    magB = Math.sqrt(bc.x * bc.x + bc.y * bc.y),
    angle = Math.acos(dot / (magA * magB));

  return angle < thresholdAngle;
}

function areaTriangle(a, b, c) {
  return (((b[0] - a[0]) * (c[1] - a[1])) - ((c[0] - a[0]) * (b[1] - a[1])));
}

// Portions of below code copyright 2008 Dmitry Baranovskiy (via MIT license)

function findDotsAtSegment(p1x, p1y, c1x, c1y, c2x, c2y, p2x, p2y, t) {

  var t1 = 1 - t, t13 = Math.pow(t1, 3), t12 = Math.pow(t1, 2), t2 = t * t,
    t3 = t2 * t, x = t13 * p1x + t12 * 3 * t * c1x + t1 * 3 * t * t * c2x +
    t3 * p2x, y = t13 * p1y + t12 * 3 * t * c1y + t1 * 3 * t * t * c2y +
    t3 * p2y, mx = p1x + 2 * t * (c1x - p1x) + t2 * (c2x - 2 * c1x + p1x),
    my = p1y + 2 * t * (c1y - p1y) + t2 * (c2y - 2 * c1y + p1y),
    nx = c1x + 2 * t * (c2x - c1x) + t2 * (p2x - 2 * c2x + c1x),
    ny = c1y + 2 * t * (c2y - c1y) + t2 * (p2y - 2 * c2y + c1y),
    ax = t1 * p1x + t * c1x, ay = t1 * p1y + t * c1y,
    cx = t1 * c2x + t * p2x, cy = t1 * c2y + t * p2y,
    alpha = (90 - Math.atan2(mx - nx, my - ny) * 180 / Math.PI);

  if (mx > nx || my < ny) { alpha += 180; }

  return { x: x, y: y, m: { x: mx, y: my }, n: { x: nx, y: ny },
    start: { x: ax, y: ay }, end: { x: cx, y: cy }, alpha: alpha
  };
}

function getPointAtSegmentLength(p1x,p1y,c1x,c1y,c2x,c2y,p2x,p2y,length) {
  return (length == null) ? bezlen(p1x, p1y, c1x, c1y, c2x, c2y, p2x, p2y) :
    findDotsAtSegment(p1x, p1y, c1x, c1y, c2x, c2y, p2x, p2y,
      getTatLen(p1x, p1y, c1x, c1y, c2x, c2y, p2x, p2y, length));
}

function pointAtLength(path, length, istotal) {
  path = path2curve(path);
  var x, y, p, l, sp = '', subpaths = {}, point, len = 0;
  for (var i = 0, ii = path.length; i < ii; i++) {
    p = path[i];
    if (p[0] === 'M') {
      x = +p[1];
      y = +p[2];
    } else {
      l = getPointAtSegmentLength(x, y, p[1], p[2], p[3], p[4], p[5], p[6]);
      if (len + l > length) {
        if (!istotal) {
          point = getPointAtSegmentLength(x, y, p[1], p[2], p[3], p[4], p[5],
            p[6], length - len);
          return { x: point.x, y: point.y, alpha: point.alpha };
        }
      }
      len += l;
      x = +p[5];
      y = +p[6];
    }
    sp += p.shift() + p;
  }
  subpaths.end = sp;

  point = istotal ? len : findDotsAtSegment
    (x, y, p[0], p[1], p[2], p[3], p[4], p[5], 1);

  if (point.alpha) {
    point = { x: point.x, y: point.y, alpha: point.alpha };
  }

  return point;
}

function pathToAbsolute(pathArray) {

  var res = [], x = 0, y = 0, mx = 0, my = 0, start = 0;
  if (pathArray[0][0] === 'M') {
    x = +pathArray[0][1];
    y = +pathArray[0][2];
    mx = x;
    my = y;
    start++;
    res[0] = ['M', x, y];
  }

  var dots,crz = pathArray.length===3 && pathArray[0][0]==='M' &&
    pathArray[1][0].toUpperCase()==='R' && pathArray[2][0].toUpperCase()==='Z';

  for (var r, pa, i = start, ii = pathArray.length; i < ii; i++) {
    res.push(r = []);
    pa = pathArray[i];
    if (pa[0] !== String.prototype.toUpperCase.call(pa[0])) {
      r[0] = String.prototype.toUpperCase.call(pa[0]);
      switch (r[0]) {
        case 'A':
          r[1] = pa[1];
          r[2] = pa[2];
          r[3] = pa[3];
          r[4] = pa[4];
          r[5] = pa[5];
          r[6] = +(pa[6] + x);
          r[7] = +(pa[7] + y);
          break;
        case 'V':
          r[1] = +pa[1] + y;
          break;
        case 'H':
          r[1] = +pa[1] + x;
          break;
        case 'R':
          dots = [x, y].concat(pa.slice(1));
          for (var j = 2, jj = dots.length; j < jj; j++) {
            dots[j] = +dots[j] + x;
            dots[++j] = +dots[j] + y;
          }
          res.pop();
          res = res.concat(catmullRom2bezier(dots, crz));
          break;
        case 'M':
          mx = +pa[1] + x;
          my = +pa[2] + y;
          break;
        default:
          for (j = 1, jj = pa.length; j < jj; j++) {
            r[j] = +pa[j] + ((j % 2) ? x : y);
          }
      }
    } else if (pa[0] === 'R') {
      dots = [x, y].concat(pa.slice(1));
      res.pop();
      res = res.concat(catmullRom2bezier(dots, crz));
      r = ['R'].concat(pa.slice(-2));
    } else {
      for (var k = 0, kk = pa.length; k < kk; k++) {
        r[k] = pa[k];
      }
    }
    switch (r[0]) {
      case 'Z':
        x = mx;
        y = my;
        break;
      case 'H':
        x = r[1];
        break;
      case 'V':
        y = r[1];
        break;
      case 'M':
        mx = r[r.length - 2];
        my = r[r.length - 1];
        break;
      default:
        x = r[r.length - 2];
        y = r[r.length - 1];
    }
  }
  return res;
}

function path2curve(path, path2) {

  var p = pathToAbsolute(path), p2 = path2 && pathToAbsolute(path2),
    attrs = { x: 0, y: 0, bx: 0, by: 0, X: 0, Y: 0, qx: null, qy: null },
    attrs2 = { x: 0, y: 0, bx: 0, by: 0, X: 0, Y: 0, qx: null, qy: null },

    processPath = function(path, d, pcom) {
      var nx, ny, tq = { T: 1, Q: 1 };
      if (!path) { return ['C', d.x, d.y, d.x, d.y, d.x, d.y]; }
      if (!(path[0] in tq)) { d.qx = d.qy = null; }
      switch (path[0]) {
        case 'M':
          d.X = path[1];
          d.Y = path[2];
          break;
        case 'A':
          path = ['C'].concat(a2c.apply(0, [d.x, d.y].concat(path.slice(1))));
          break;
        case 'S':
          if (pcom === 'C' || pcom === 'S') {
            nx = d.x * 2 - d.bx;
            ny = d.y * 2 - d.by;
          } else {
            nx = d.x;
            ny = d.y;
          }
          path = ['C', nx, ny].concat(path.slice(1));
          break;
        case 'T':
          if (pcom === 'Q' || pcom === 'T') {
            d.qx = d.x * 2 - d.qx;
            d.qy = d.y * 2 - d.qy;
          } else {
            d.qx = d.x;
            d.qy = d.y;
          }
          path = ['C'].concat(q2c(d.x, d.y, d.qx, d.qy, path[1], path[2]));
          break;
        case 'Q':
          d.qx = path[1];
          d.qy = path[2];
          path = ['C'].concat(q2c(d.x,d.y,path[1],path[2],path[3],path[4]));
          break;
        case 'L':
          path = ['C'].concat(l2c(d.x, d.y, path[1], path[2]));
          break;
        case 'H':
          path = ['C'].concat(l2c(d.x, d.y, path[1], d.y));
          break;
        case 'V':
          path = ['C'].concat(l2c(d.x, d.y, d.x, path[1]));
          break;
        case 'Z':
          path = ['C'].concat(l2c(d.x, d.y, d.X, d.Y));
          break;
      }
      return path;
    },

    fixArc = function(pp, i) {
      if (pp[i].length > 7) {
        pp[i].shift();
        var pi = pp[i];
        while (pi.length) {
          pcoms1[i] = 'A';
          if (p2) { pcoms2[i] = 'A'; }
          pp.splice(i++, 0, ['C'].concat(pi.splice(0, 6)));
        }
        pp.splice(i, 1);
        ii = Math.max(p.length, p2 && p2.length || 0);
      }
    },

    fixM = function(path1, path2, a1, a2, i) {
      if (path1 && path2 && path1[i][0] === 'M' && path2[i][0] !== 'M') {
        path2.splice(i, 0, ['M', a2.x, a2.y]);
        a1.bx = 0;
        a1.by = 0;
        a1.x = path1[i][1];
        a1.y = path1[i][2];
        ii = Math.max(p.length, p2 && p2.length || 0);
      }
    },

    pcoms1 = [], // path commands of original path p
    pcoms2 = [], // path commands of original path p2
    pfirst = '', // temporary holder for original path command
    pcom = ''; // holder for previous path command of original path

  for (var i = 0, ii = Math.max(p.length, p2 && p2.length || 0); i < ii; i++) {
    if (p[i]) { pfirst = p[i][0]; } // save current path command

    if (pfirst !== 'C') {
      pcoms1[i] = pfirst; // Save current path command
      if (i) { pcom = pcoms1[i - 1]; } // Get previous path command pcom
    }
    p[i] = processPath(p[i], attrs, pcom);

    if (pcoms1[i] !== 'A' && pfirst === 'C') { pcoms1[i] = 'C'; }

    fixArc(p, i); // fixArc adds also the right amount of A:s to pcoms1

    if (p2) { // the same procedures is done to p2
      if (p2[i]) { pfirst = p2[i][0]; }
      if (pfirst !== 'C') {
        pcoms2[i] = pfirst;
        if (i) { pcom = pcoms2[i - 1]; }
      }
      p2[i] = processPath(p2[i], attrs2, pcom);

      if (pcoms2[i] !== 'A' && pfirst === 'C') { pcoms2[i] = 'C'; }

      fixArc(p2, i);
    }
    fixM(p, p2, attrs, attrs2, i);
    fixM(p2, p, attrs2, attrs, i);
    var seg = p[i], seg2 = p2 && p2[i], seglen = seg.length,
      seg2len = p2 && seg2.length;
    attrs.x = seg[seglen - 2];
    attrs.y = seg[seglen - 1];
    attrs.bx = parseFloat(seg[seglen - 4]) || attrs.x;
    attrs.by = parseFloat(seg[seglen - 3]) || attrs.y;
    attrs2.bx = p2 && (parseFloat(seg2[seg2len - 4]) || attrs2.x);
    attrs2.by = p2 && (parseFloat(seg2[seg2len - 3]) || attrs2.y);
    attrs2.x = p2 && seg2[seg2len - 2];
    attrs2.y = p2 && seg2[seg2len - 1];
  }

  return p2 ? [p, p2] : p;
}

function a2c(x1, y1, rx, ry, angle, lac, sweep_flag, x2, y2, recursive) {
  // for more information of where this Math came from visit:
  // http://www.w3.org/TR/SVG11/implnote.html#ArcImplementationNotes
  var PI = Math.PI, _120 = PI * 120 / 180, f1, f2, cx, cy,
    rad = PI / 180 * (+angle || 0), res = [], xy,
    rotate = function (x, y, rad) {
      var X = x * Math.cos(rad) - y * Math.sin(rad),
        Y = x * Math.sin(rad) + y * Math.cos(rad);
      return { x: X, y: Y };
    };
  if (!recursive) {
    xy = rotate(x1, y1, -rad);
    x1 = xy.x;
    y1 = xy.y;
    xy = rotate(x2, y2, -rad);
    x2 = xy.x;
    y2 = xy.y;
    var x = (x1 - x2) / 2, y = (y1 - y2) / 2,
      h = (x * x) / (rx * rx) + (y * y) / (ry * ry);
    if (h > 1) {
      h = Math.sqrt(h);
      rx = h * rx;
      ry = h * ry;
    }
    var rx2 = rx * rx, ry2 = ry * ry,
      k = (lac === sweep_flag ? -1 : 1) * Math.sqrt(Math.abs
        ((rx2 * ry2 - rx2 * y * y - ry2 * x * x)/(rx2 * y * y + ry2 * x * x)));

    cx = k * rx * y / ry + (x1 + x2) / 2;
    cy = k * -ry * x / rx + (y1 + y2) / 2;
    f1 = Math.asin(((y1 - cy) / ry).toFixed(9));
    f2 = Math.asin(((y2 - cy) / ry).toFixed(9));

    f1 = x1 < cx ? PI - f1 : f1;
    f2 = x2 < cx ? PI - f2 : f2;

    if (f1 < 0) { f1 = PI * 2 + f1; }
    if (f2 < 0) { f2 = PI * 2 + f2; }

    if (sweep_flag && f1 > f2) {
      f1 = f1 - PI * 2;
    }
    if (!sweep_flag && f2 > f1) {
      f2 = f2 - PI * 2;
    }
  } else {
    f1 = recursive[0];
    f2 = recursive[1];
    cx = recursive[2];
    cy = recursive[3];
  }
  var df = f2 - f1;
  if (Math.abs(df) > _120) {
    var f2old = f2, x2old = x2, y2old = y2;
    f2 = f1 + _120 * (sweep_flag && f2 > f1 ? 1 : -1);
    x2 = cx + rx * Math.cos(f2);
    y2 = cy + ry * Math.sin(f2);
    res = a2c(x2, y2, rx, ry, angle, 0, sweep_flag, x2old, y2old,
      [f2, f2old, cx, cy]);
  }
  df = f2 - f1;
  var c1 = Math.cos(f1),
    s1 = Math.sin(f1),
    c2 = Math.cos(f2),
    s2 = Math.sin(f2),
    t = Math.tan(df / 4),
    hx = 4 / 3 * rx * t,
    hy = 4 / 3 * ry * t,
    m1 = [x1, y1],
    m2 = [x1 + hx * s1, y1 - hy * c1],
    m3 = [x2 + hx * s2, y2 - hy * c2],
    m4 = [x2, y2];
  m2[0] = 2 * m1[0] - m2[0];
  m2[1] = 2 * m1[1] - m2[1];
  if (recursive) {
    return [m2, m3, m4].concat(res);
  } else {
    res = [m2, m3, m4].concat(res).join().split(',');
    var newres = [];
    for (var i = 0, ii = res.length; i < ii; i++) {
      newres[i] = i % 2 ? rotate(res[i - 1], res[i], rad).y : rotate(res[i],
        res[i + 1], rad).x;
    }
    return newres;
  }
}

// http://schepers.cc/getting-to-the-point
function catmullRom2bezier(crp, z) {
  var d = [];
  for (var i = 0, iLen = crp.length; iLen - 2 * !z > i; i += 2) {
    var p = [{
      x: +crp[i - 2],
      y: +crp[i - 1]
    }, {
      x: +crp[i],
      y: +crp[i + 1]
    }, {
      x: +crp[i + 2],
      y: +crp[i + 3]
    }, {
      x: +crp[i + 4],
      y: +crp[i + 5]
    }];
    if (z) {
      if (!i) {
        p[0] = {
          x: +crp[iLen - 2],
          y: +crp[iLen - 1]
        };
      } else if (iLen - 4 === i) {
        p[3] = {
          x: +crp[0],
          y: +crp[1]
        };
      } else if (iLen - 2 === i) {
        p[2] = {
          x: +crp[0],
          y: +crp[1]
        };
        p[3] = {
          x: +crp[2],
          y: +crp[3]
        };
      }
    } else {
      if (iLen - 4 === i) {
        p[3] = p[2];
      } else if (!i) {
        p[0] = {
          x: +crp[i],
          y: +crp[i + 1]
        };
      }
    }
    d.push(['C', (-p[0].x + 6 * p[1].x + p[2].x) / 6, (-p[0].y + 6 * p[1].y +
      p[2].y) / 6, (p[1].x + 6 * p[2].x - p[3].x) / 6, (p[1].y + 6 * p[2].y -
      p[3].y) / 6, p[2].x, p[2].y ]);
  }

  return d;
}

function l2c(x1, y1, x2, y2) { return [x1, y1, x2, y2, x2, y2]; }

function q2c(x1, y1, ax, ay, x2, y2) {
  var _13 = 1 / 3, _23 = 2 / 3;
  return [
    _13 * x1 + _23 * ax, _13 * y1 + _23 * ay,
    _13 * x2 + _23 * ax, _13 * y2 + _23 * ay, x2, y2
  ];
}

function bezlen(x1, y1, x2, y2, x3, y3, x4, y4, z) {
  if (z == null) { z = 1; }
  z = z > 1 ? 1 : z < 0 ? 0 : z;
  var z2 = z / 2,
    n = 12, Tvalues = [-0.1252, 0.1252, -0.3678, 0.3678, -0.5873, 0.5873,
       -0.7699, 0.7699, -0.9041, 0.9041, -0.9816, 0.9816],
    sum = 0, Cvalues = [0.2491, 0.2491, 0.2335, 0.2335, 0.2032, 0.2032,
      0.1601, 0.1601, 0.1069, 0.1069, 0.0472, 0.0472 ];
  for (var i = 0; i < n; i++) {
    var ct = z2 * Tvalues[i] + z2,
      xbase = base3(ct, x1, x2, x3, x4),
      ybase = base3(ct, y1, y2, y3, y4),
      comb = xbase * xbase + ybase * ybase;
    sum += Cvalues[i] * Math.sqrt(comb);
  }
  return z2 * sum;
}

function getTatLen(x1, y1, x2, y2, x3, y3, x4, y4, ll) {
  if (ll < 0 || bezlen(x1, y1, x2, y2, x3, y3, x4, y4) < ll) {
    return;
  }
  var t = 1, step = t / 2, t2 = t - step, l, e = 0.01;
  l = bezlen(x1, y1, x2, y2, x3, y3, x4, y4, t2);
  while (Math.abs(l - ll) > e) {
    step /= 2;
    t2 += (l < ll ? 1 : -1) * step;
    l = bezlen(x1, y1, x2, y2, x3, y3, x4, y4, t2);
  }
  return t2;
}

function base3(t, p1, p2, p3, p4) {
  var t1 = -3 * p1 + 9 * p2 - 9 * p3 + 3 * p4,
    t2 = t * t1 + 6 * p1 - 12 * p2 + 6 * p3;
  return t * t2 - 3 * p1 + 3 * p2;
}

function cacheKey() {
  var args = new Array(arguments.length);
  for (var i = 0; i < args.length; ++i) {
    args[i] = arguments[i];
  }
  i = args.length;
  var hash = '';
  while (i--) {
    hash += (args[i] === Object(args[i])) ?
      JSON.stringify(args[i]) : args[i];
  }
  return hash;
}

module.exports = p5.Font;<|MERGE_RESOLUTION|>--- conflicted
+++ resolved
@@ -427,16 +427,9 @@
     this.parent._renderer._textSize);
 };
 
-<<<<<<< HEAD
-p5.Font.prototype._handleAlignment = function(p, ctx, line, x, y) {
-  var fontSize = p._renderer._textSize;
-  var textWidth = this._textWidth(line, fontSize),
-    textAscent = this._textAscent(fontSize),
-=======
 p5.Font.prototype._handleAlignment = function(p, ctx, line, x, y, textWidth) {
   var fontSize = p._renderer._textSize;
   var textAscent = this._textAscent(fontSize),
->>>>>>> 66dfc49f
     textDescent = this._textDescent(fontSize),
     textHeight = textAscent + textDescent;
 
